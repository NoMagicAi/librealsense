// License: Apache 2.0. See LICENSE file in root directory.
// Copyright(c) 2015 Intel Corporation. All Rights Reserved.

#ifndef LIBREALSENSE_RS2_HPP
#define LIBREALSENSE_RS2_HPP

#include "rs2.h"
#include "rscore2.hpp"

#include <string>
#include <vector>
#include <memory>
#include <functional>
#include <exception>
#include <ostream>
#include <iostream>
#include <atomic>
#include <condition_variable>
#include <fstream>

namespace rs2
{
    class error : public std::runtime_error
    {
        std::string function, args;
        rs2_exception_type type;
    public:
        explicit error(rs2_error * err) : runtime_error(rs2_get_error_message(err))
        {
            function = (nullptr != rs2_get_failed_function(err)) ? rs2_get_failed_function(err) : std::string();
            args = (nullptr != rs2_get_failed_args(err)) ? rs2_get_failed_args(err) : std::string();
            type = rs2_get_librealsense_exception_type(err);
            rs2_free_error(err);
        }

        const std::string& get_failed_function() const
        {
            return function;
        }

        const std::string& get_failed_args() const
        {
            return args;
        }

        rs2_exception_type get_type() const { return type; }

        static void handle(rs2_error * e);
    };

#define RS2_ERROR_CLASS(name, base) \
    class name : public base\
    {\
    public:\
        explicit name(rs2_error * e) noexcept : base(e) {}\
    }

    RS2_ERROR_CLASS(recoverable_error, error);
    RS2_ERROR_CLASS(unrecoverable_error, error);
    RS2_ERROR_CLASS(camera_disconnected_error, unrecoverable_error);
    RS2_ERROR_CLASS(backend_error, unrecoverable_error);
    RS2_ERROR_CLASS(device_in_recovery_mode_error, unrecoverable_error);
    RS2_ERROR_CLASS(invalid_value_error, recoverable_error);
    RS2_ERROR_CLASS(wrong_api_call_sequence_error, recoverable_error);
    RS2_ERROR_CLASS(not_implemented_error, recoverable_error);
#undef RS2_ERROR_CLASS

    inline void error::handle(rs2_error * e)
    {
        if (e)
        {
            auto h = rs2_get_librealsense_exception_type(e);
            switch (h) {
            case RS2_EXCEPTION_TYPE_CAMERA_DISCONNECTED:
                throw camera_disconnected_error(e);
            case RS2_EXCEPTION_TYPE_BACKEND:
                throw backend_error(e);
            case RS2_EXCEPTION_TYPE_INVALID_VALUE:
                throw invalid_value_error(e);
            case RS2_EXCEPTION_TYPE_WRONG_API_CALL_SEQUENCE:
                throw wrong_api_call_sequence_error(e);
            case RS2_EXCEPTION_TYPE_NOT_IMPLEMENTED:
                throw not_implemented_error(e);
            case RS2_EXCEPTION_TYPE_DEVICE_IN_RECOVERY_MODE:
                throw device_in_recovery_mode_error(e);
            default:
                throw error(e);
                break;
            }
        }
    }

    class context;
    class device;
    class device_list;
    class syncer;

    struct stream_profile
    {
        rs2_stream stream;
        int width;
        int height;
        int fps;
        rs2_format format;

        bool match(const stream_profile& other) const
        {
            if (stream != RS2_STREAM_ANY && other.stream != RS2_STREAM_ANY && (stream != other.stream))
                return false;
            if (format != RS2_FORMAT_ANY && other.format != RS2_FORMAT_ANY && (format != other.format))
                return false;
            if (fps != 0 && other.fps != 0 && (fps != other.fps))
                return false;
            if (width != 0 && other.width != 0 && (width != other.width))
                return false;
            if (height != 0 && other.height != 0 && (height != other.height))
                return false;
            return true;
        }

        bool contradicts(const std::vector<stream_profile>& requests) const
        {
            for (auto request : requests)
            {
                if (fps != 0 && request.fps != 0 && (fps != request.fps))
                    return true;
                if (width != 0 && request.width != 0 && (width != request.width))
                    return true;
                if (height != 0 && request.height != 0 && (height != request.height))
                    return true;
            }
            return false;
        }

        bool has_wildcards() const
        {
            return (fps == 0 || width == 0 || height == 0 || stream == rs2_stream::RS2_STREAM_ANY || format == RS2_FORMAT_ANY);
        }
    };

    inline bool operator==(const stream_profile& a, const stream_profile& b)
    {
        return (a.width == b.width) && (a.height == b.height) && (a.fps == b.fps) && (a.format == b.format) && (a.stream == b.stream);
    }

    class notification
    {
    public:
        notification(rs2_notification* notification)
        {
            rs2_error * e = nullptr;
            _description = rs2_get_notification_description(notification, &e);
            error::handle(e);
            _timestamp = rs2_get_notification_timestamp(notification, &e);
            error::handle(e);
            _severity = rs2_get_notification_severity(notification, &e);
            error::handle(e);
            _category = rs2_get_notification_category(notification, &e);
            error::handle(e);
        }

        notification()
            : _description(""),
              _timestamp(-1),
              _severity(RS2_LOG_SEVERITY_COUNT),
              _category(RS2_NOTIFICATION_CATEGORY_COUNT)
        {}

        /**
        * retrieve the notification category
        * \return            the notification category
        */
        rs2_notification_category get_category() const
        {
            return _category;
        }
        /**
        * retrieve the notification description
        * \return            the notification description
        */
        std::string get_description() const
        {
            return _description;
        }

        /**
        * retrieve the notification arrival timestamp
        * \return            the arrival timestamp
        */
        double get_timestamp() const
        {
            return _timestamp;
        }

        /**
        * retrieve the notification severity
        * \return            the severity
        */
        rs2_log_severity get_severity() const
        {
            return _severity;
        }

    private:
        std::string _description;
        double _timestamp;
        rs2_log_severity _severity;
        rs2_notification_category _category;
    };

    class frame
    {
    public:
        frame() : frame_ref(nullptr) {}
        frame(rs2_frame * frame_ref) : frame_ref(frame_ref) {}
        frame(frame&& other) : frame_ref(other.frame_ref) { other.frame_ref = nullptr; }
        frame& operator=(frame other)
        {
            swap(other);
            return *this;
        }
        void swap(frame& other)
        {
            std::swap(frame_ref, other.frame_ref);
        }

        /**
        * relases the frame handle
        */
        ~frame()
        {
            if (frame_ref)
            {
                rs2_release_frame(frame_ref);
            }
        }

        operator bool() const { return frame_ref != nullptr; }

        /**
        * retrieve the time at which the frame was captured
        * \return            the timestamp of the frame, in milliseconds since the device was started
        */
        double get_timestamp() const
        {
            rs2_error * e = nullptr;
            auto r = rs2_get_frame_timestamp(frame_ref, &e);
            error::handle(e);
            return r;
        }

        /** retrieve the timestamp domain
        * \return            timestamp domain (clock name) for timestamp values
        */
        rs2_timestamp_domain get_frame_timestamp_domain() const
        {
            rs2_error * e = nullptr;
            auto r = rs2_get_frame_timestamp_domain(frame_ref, &e);
            error::handle(e);
            return r;
        }

        /** retrieve the current value of a single frame_metadata
        * \param[in] frame_metadata  the frame_metadata whose value should be retrieved
        * \return            the value of the frame_metadata
        */
        rs2_metadata_t get_frame_metadata(rs2_frame_metadata frame_metadata) const
        {
            rs2_error * e = nullptr;
            auto r = rs2_get_frame_metadata(frame_ref, frame_metadata, &e);
            error::handle(e);
            return r;
        }

        /** determine if the device allows a specific metadata to be queried
        * \param[in] frame_metadata  the frame_metadata to check for support
        * \return            true if the frame_metadata can be queried
        */
        bool supports_frame_metadata(rs2_frame_metadata frame_metadata) const
        {
            rs2_error * e = nullptr;
            auto r = rs2_supports_frame_metadata(frame_ref, frame_metadata, &e);
            error::handle(e);
            return r != 0;
        }

        /**
        * retrieve frame number (from frame handle)
        * \return               the frame nubmer of the frame, in milliseconds since the device was started
        */
        unsigned long long get_frame_number() const
        {
            rs2_error * e = nullptr;
            auto r = rs2_get_frame_number(frame_ref, &e);
            error::handle(e);
            return r;
        }

        /**
        * retrieve data from frame handle
        * \return               the pointer to the start of the frame data
        */
        const void * get_data() const
        {
            rs2_error * e = nullptr;
            auto r = rs2_get_frame_data(frame_ref, &e);
            error::handle(e);
            return r;
        }

        /**
        * retrieve pixel format of the frame
        * \return               pixel format as described in rs2_format enum
        */
        rs2_format get_format() const
        {
            rs2_error * e = nullptr;
            auto r = rs2_get_frame_format(frame_ref, &e);
            error::handle(e);
            return r;
        }

        /**
        * retrieve the origin stream type that produced the frame
        * \return               stream type of the frame
        */
        rs2_stream get_stream_type() const
        {
            rs2_error * e = nullptr;
            auto s = rs2_get_frame_stream_type(frame_ref, &e);
            error::handle(e);
            return s;
        }

        /**
        * create additional reference to a frame without duplicating frame data
        * \param[out] result     new frame reference, release by destructor
        * \return                true if cloning was successful
        */
        bool try_clone_ref(frame* result) const
        {
            rs2_error * e = nullptr;
            auto s = rs2_clone_frame_ref(frame_ref, &e);
            error::handle(e);
            if (!s) return false;
            *result = frame(s);
            return true;
        }

        template<class T>
        bool is() const
        {
            T extension(*this);
            return extension;
        }

        template<class T>
        T as() const
        {
            T extension(*this);
            return extension;
        }

        rs2_frame* get() const { return frame_ref; }

    protected:
        friend class frame_queue;
        friend class syncer;
        friend class frame_source;
        friend class processing_block;

        rs2_frame* frame_ref;
        frame(const frame&) = delete;
    };

    class video_frame : public frame
    {
    public:
        video_frame(const frame& f)
            : frame()
        {
            rs2_error* e = nullptr;
            if(!f || (rs2_is_frame(f.get(), RS2_EXTENSION_TYPE_VIDEO_FRAME, &e) == 0 && !e))
            {
                frame_ref = nullptr;
            }
            error::handle(e);

            if (f) f.try_clone_ref(this);
        }

        /**
        * returns image width in pixels
        * \return        frame width in pixels
        */
        int get_width() const
        {
            rs2_error * e = nullptr;
            auto r = rs2_get_frame_width(frame_ref, &e);
            error::handle(e);
            return r;
        }

        /**
        * returns image height in pixels
        * \return        frame height in pixels
        */
        int get_height() const
        {
            rs2_error * e = nullptr;
            auto r = rs2_get_frame_height(frame_ref, &e);
            error::handle(e);
            return r;
        }

        /**
        * retrieve frame stride, meaning the actual line width in memory in bytes (not the logical image width)
        * \return            stride in bytes
        */
        int get_stride_in_bytes() const
        {
            rs2_error * e = nullptr;
            auto r = rs2_get_frame_stride_in_bytes(frame_ref, &e);
            error::handle(e);
            return r;
        }

        /**
        * retrieve bits per pixel
        * \return            number of bits per one pixel
        */
        int get_bits_per_pixel() const
        {
            rs2_error * e = nullptr;
            auto r = rs2_get_frame_bits_per_pixel(frame_ref, &e);
            error::handle(e);
            return r;
        }

        int get_bytes_per_pixel() const { return get_bits_per_pixel() / 8; }
    };

    template<class T>
    class frame_callback : public rs2_frame_callback
    {
        T on_frame_function;
    public:
        explicit frame_callback(T on_frame) : on_frame_function(on_frame) {}

        void on_frame(rs2_frame * fref) override
        {
            on_frame_function(frame{ fref });
        }

        void release() override { delete this; }
    };

    class frame_source
    {
    public:

        frame allocate_video_frame(rs2_stream new_stream, 
                                   const frame& original, 
                                   rs2_format new_format = RS2_FORMAT_ANY,
                                   int new_bpp = 0,
                                   int new_width = 0,
                                   int new_height = 0,
                                   int new_stride = 0) const 
        {
            rs2_error* e = nullptr;
            auto result = rs2_allocate_synthetic_video_frame(_source, new_stream, 
                original.get(), new_format, new_bpp, new_width, new_height, new_stride, &e);
            error::handle(e);
            return result;
        }

        void frame_ready(frame result) const
        {
            rs2_error* e = nullptr;
            rs2_synthetic_frame_ready(_source, result.get(), &e);
            error::handle(e);
            result.frame_ref = nullptr;
        }

    private:
        template<class T>
        friend class frame_processor_callback;

        frame_source(rs2_source* source) : _source(source) {}
        frame_source(const frame_source&) = delete;
        rs2_source* _source;
    };

    typedef std::vector<frame> frameset;

    template<class T>
    class frame_processor_callback : public rs2_frame_processor_callback
    {
        T on_frame_function;
    public:
        explicit frame_processor_callback(T on_frame) : on_frame_function(on_frame) {}

        void on_frame(rs2_frame ** f, int count, rs2_source * source) override
        {
            frame_source src(source);
            frameset frames(count);
            for (int i = 0; i < count; i++)
            {
                frames[i] = std::move(frame(f[i]));
            }
            on_frame_function(std::move(frames), source);
        }

        void release() override { delete this; }
    };

    class processing_block
    {
    public:
        template<class S>
        void start(S on_frame)
        {
            rs2_error* e = nullptr;
            rs2_start_processing(_block.get(), new frame_callback<S>(on_frame), &e);
            error::handle(e);
        }

        void invoke(frameset frames) const
        {
            std::vector<rs2_frame*> refs(frames.size(), nullptr);
            for (size_t i = 0; i < frames.size(); i++)
            {
                std::swap(refs[i], frames[i].frame_ref);
            }

            rs2_error* e = nullptr;
            rs2_process_frames(_block.get(), refs.data(), (int)refs.size(), &e);
            error::handle(e);
        }

        void operator()(frame f) const
        {
            frameset v(1);
            v[0] = std::move(f);
            invoke(std::move(v));
        }

    private:
        friend class context;

        processing_block(std::shared_ptr<rs2_processing_block> block)
            : _block(block)
        {
        }

        std::shared_ptr<rs2_processing_block> _block;
    };

    template<class T>
    class notifications_callback : public rs2_notifications_callback
    {
        T on_notification_function;
    public:
        explicit notifications_callback(T on_notification) : on_notification_function(on_notification) {}

        void on_notification(rs2_notification* _notification) override
        {
            on_notification_function(notification{ _notification });
        }

        void release() override { delete this; }
    };

    class event_information;

    template<class T>
    class devices_changed_callback : public rs2_devices_changed_callback
    {
        T _callback;

    public:
        explicit devices_changed_callback(T callback) : _callback(callback) {}

        void on_devices_changed(rs2_device_list* removed, rs2_device_list* added) override
        {
            std::shared_ptr<rs2_device_list> old(removed, rs2_delete_device_list);
            std::shared_ptr<rs2_device_list> news(added, rs2_delete_device_list);


            event_information info({device_list(old), device_list(news)});
            _callback(info);
        }

        void release() override { delete this; }
    };

    struct option_range
    {
        float min;
        float max;
        float def;
        float step;
    };

    struct region_of_interest
    {
        int min_x;
        int min_y;
        int max_x;
        int max_y;
    };

    class syncer
    {
    public:
        syncer()
        {
            rs2_error* e = nullptr;
            _syncer = std::shared_ptr<rs2_syncer>(
                    rs2_create_syncer(&e),
                    rs2_delete_syncer);
            error::handle(e);
        }

        /**
        * Wait until coherent set of frames becomes available
        * \param[in] timeout_ms   Max time in milliseconds to wait until an exception will be thrown
        * \return Set of coherent frames
        */
        frameset wait_for_frames(unsigned int timeout_ms = 5000) const
        {
            frameset results;
            std::vector<rs2_frame*> frame_refs(RS2_STREAM_COUNT, nullptr);
            rs2_error* e = nullptr;
            rs2_wait_for_frames(_syncer.get(), timeout_ms, frame_refs.data(), &e);
            error::handle(e);
            for (rs2_frame* ref : frame_refs)
            {
                if (ref) results.emplace_back(ref);
            }
            return results;
        }

        /**
        * Check if a coherent set of frames is available
        * \param[out] result      New coherent frame-set
        * \return true if new frame-set was stored to result
        */
        bool poll_for_frames(frameset* result) const
        {
            std::vector<rs2_frame*> frame_refs(RS2_STREAM_COUNT, nullptr);
            rs2_error* e = nullptr;
            auto res = rs2_poll_for_frames(_syncer.get(), frame_refs.data(), &e);
            error::handle(e);

            if (res)
            {
                result->clear();
                for (rs2_frame* ref : frame_refs)
                {
                    if (ref) result->emplace_back(ref);
                }
                return true;
            }
            return false;
        }

        /**
        * Syncronize new frame
        * \param[in] f - frame handle to enqueue (this operation passed ownership to the syncer)
        */
        void enqueue(frame f) const
        {
            rs2_sync_frame(f.frame_ref, _syncer.get()); // noexcept
            f.frame_ref = nullptr; // frame has been essentially moved from
        }

        void operator()(frame f) const
        {
            enqueue(std::move(f));
        }
    private:
        friend class device;
        std::shared_ptr<rs2_syncer> _syncer;

        syncer(std::shared_ptr<rs2_syncer> s) : _syncer(s) {}
    };

    class sensor
    {
    public:
        /**
        * open subdevice for exclusive access, by committing to a configuration
        * \param[in] profile    configuration commited by the device
        */
        void open(const stream_profile& profile) const
        {
            rs2_error* e = nullptr;
            rs2_open(_sensor.get(),
                profile.stream,
                profile.width,
                profile.height,
                profile.fps,
                profile.format,
                &e);
            error::handle(e);
        }

        /**
        * check if specific camera info is supported
        * \param[in] info    the parameter to check for support
        * \return                true if the parameter both exist and well-defined for the specific device
        */
        bool supports(rs2_camera_info info) const
        {
            rs2_error* e = nullptr;
            auto is_supported = rs2_supports_sensor_info(_sensor.get(), info, &e);
            error::handle(e);
            return is_supported > 0;
        }

        /**
        * retrieve camera specific information, like versions of various internal components
        * \param[in] info     camera info type to retrieve
        * \return             the requested camera info string, in a format specific to the device model
        */
        const char* get_info(rs2_camera_info info) const
        {
            rs2_error* e = nullptr;
            auto result = rs2_get_sensor_info(_sensor.get(), info, &e);
            error::handle(e);
            return result;
        }

        /**
        * open subdevice for exclusive access, by committing to composite configuration, specifying one or more stream profiles
        * this method should be used for interdependent  streams, such as depth and infrared, that have to be configured together
        * \param[in] profiles   vector of configurations to be commited by the device
        */
        void open(const std::vector<stream_profile>& profiles) const
        {
            rs2_error* e = nullptr;

            std::vector<rs2_format> formats;
            std::vector<int> widths;
            std::vector<int> heights;
            std::vector<int> fpss;
            std::vector<rs2_stream> streams;
            for (auto& p : profiles)
            {
                formats.push_back(p.format);
                widths.push_back(p.width);
                heights.push_back(p.height);
                fpss.push_back(p.fps);
                streams.push_back(p.stream);
            }

            rs2_open_multiple(_sensor.get(),
                streams.data(),
                widths.data(),
                heights.data(),
                fpss.data(),
                formats.data(),
                static_cast<int>(profiles.size()),
                &e);
            error::handle(e);
        }

        /**
        * close subdevice for exclusive access
        * this method should be used for releasing device resource
        */
        void close() const
        {
            rs2_error* e = nullptr;
            rs2_close(_sensor.get(), &e);
            error::handle(e);
        }

        /**
        * Start passing frames into user provided callback
        * \param[in] callback   Stream callback, can be any callable object accepting rs2::frame
        */
        template<class T>
        void start(T callback) const
        {
            rs2_error * e = nullptr;
            rs2_start_cpp(_sensor.get(), new frame_callback<T>(std::move(callback)), &e);
            error::handle(e);
        }

        /**
        * stop streaming
        */
        void stop() const
        {
            rs2_error * e = nullptr;
            rs2_stop(_sensor.get(), &e);
            error::handle(e);
        }

        /**
        * check if particular option is read-only
        * \param[in] option     option id to be checked
        * \return true if option is read-only
        */
        bool is_option_read_only(rs2_option option)
        {
            rs2_error* e = nullptr;
            auto res = rs2_is_option_read_only(_sensor.get(), option, &e);
            error::handle(e);
            return res > 0;
        }

        /**
        * register notifications callback
        * \param[in] callback   notifications callback
        */
        template<class T>
        void set_notifications_callback(T callback) const
        {
            rs2_error * e = nullptr;
            rs2_set_notifications_callback_cpp(_sensor.get(),
                new notifications_callback<T>(std::move(callback)), &e);
            error::handle(e);
        }

        /**
        * read option value from the device
        * \param[in] option   option id to be queried
        * \return value of the option
        */
        float get_option(rs2_option option) const
        {
            rs2_error* e = nullptr;
            auto res = rs2_get_option(_sensor.get(), option, &e);
            error::handle(e);
            return res;
        }

        /**
        * retrieve the available range of values of a supported option
        * \return option  range containing minimum and maximum values, step and default value
        */
        option_range get_option_range(rs2_option option) const
        {
            option_range result;
            rs2_error* e = nullptr;
            rs2_get_option_range(_sensor.get(), option,
                &result.min, &result.max, &result.step, &result.def, &e);
            error::handle(e);
            return result;
        }

        /**
        * write new value to device option
        * \param[in] option     option id to be queried
        * \param[in] value      new value for the option
        */
        void set_option(rs2_option option, float value) const
        {
            rs2_error* e = nullptr;
            rs2_set_option(_sensor.get(), option, value, &e);
            error::handle(e);
        }

        /**
        * check if particular option is supported by a subdevice
        * \param[in] option     option id to be checked
        * \return true if option is supported
        */
        bool supports(rs2_option option) const
        {
            rs2_error* e = nullptr;
            auto res = rs2_supports_option(_sensor.get(), option, &e);
            error::handle(e);
            return res > 0;
        }

        /**
        * get option description
        * \param[in] option     option id to be checked
        * \return human-readable option description
        */
        const char* get_option_description(rs2_option option) const
        {
            rs2_error* e = nullptr;
            auto res = rs2_get_option_description(_sensor.get(), option, &e);
            error::handle(e);
            return res;
        }

        /**
        * get option value description (in case specific option value hold special meaning)
        * \param[in] option     option id to be checked
        * \param[in] value      value of the option
        * \return human-readable description of a specific value of an option or null if no special meaning
        */
        const char* get_option_value_description(rs2_option option, float val) const
        {
            rs2_error* e = nullptr;
            auto res = rs2_get_option_value_description(_sensor.get(), option, val, &e);
            error::handle(e);
            return res;
        }

        /**
        * check if physical subdevice is supported
        * \return   list of stream profiles that given subdevice can provide, should be released by rs2_delete_profiles_list
        */
        std::vector<stream_profile> get_stream_modes() const
        {
            std::vector<stream_profile> results;

            rs2_error* e = nullptr;
            std::shared_ptr<rs2_stream_modes_list> list(
                rs2_get_stream_modes(_sensor.get(), &e),
                rs2_delete_modes_list);
            error::handle(e);

            auto size = rs2_get_modes_count(list.get(), &e);
            error::handle(e);

            for (auto i = 0; i < size; i++)
            {
                stream_profile profile;
                rs2_get_stream_mode(list.get(), i,
                    &profile.stream,
                    &profile.width,
                    &profile.height,
                    &profile.fps,
                    &profile.format,
                    &e);
                error::handle(e);
                results.push_back(profile);
            }

            return results;
        }

        /*
        * retrieve stream intrinsics
        * \param[in] profile the stream profile to calculate the intrinsics for
        * \return intrinsics object
        */
        rs2_intrinsics get_intrinsics(stream_profile profile) const {
            rs2_error *e = nullptr;
            rs2_intrinsics intrinsics;
            rs2_get_stream_intrinsics(_sensor.get(),
                                      profile.stream,
                                      profile.width,
                                      profile.height,
                                      profile.fps,
                                      profile.format, &intrinsics, &e);
            error::handle(e);
            return intrinsics;
        }

        /**
         * returns scale and bias of a motion stream
         * \param stream    Motion stream type (Gyro / Accel / ...)
         */
        rs2_motion_device_intrinsic get_motion_intrinsics(rs2_stream stream) {
            rs2_error *e = nullptr;
            rs2_motion_device_intrinsic intrin;
            rs2_get_motion_intrinsics(_sensor.get(), stream, &intrin, &e);
            error::handle(e);
            return intrin;
        }

        /** Retrieves mapping between the units of the depth image and meters
         * This function is deprecated! Please use RS2_OPTION_DEPTH_UNITS instead
         * \return depth in meters corresponding to a depth value of 1
         */
        #ifdef __GNUC__
        __attribute__((deprecated))
        #elif defined(_MSC_VER)
        __declspec(deprecated)
        #endif
        float get_depth_scale() const
        {
            if (supports(RS2_OPTION_DEPTH_UNITS))
                return get_option(RS2_OPTION_DEPTH_UNITS);
            return 1.f;
        }

        sensor& operator=(const std::shared_ptr<rs2_sensor> dev)
        {
            _sensor.reset();
            _sensor = dev;
            return *this;
        }
        sensor& operator=(const sensor& dev)
        {
            *this = nullptr;
            _sensor = dev._sensor;
            return *this;
        }
        sensor() : _sensor(nullptr) {}

        operator bool() const
        {
            return _sensor != nullptr;
        }

        const std::shared_ptr<rs2_sensor>& get() const
        {
            return _sensor;
        }

        template<class T>
        bool is() const
        {
            T extension(*this);
            return extension;
        }

        template<class T>
        T as() const
        {
            T extension(*this);
            return extension;
        }

    protected:
        friend context;
        friend device_list;
        friend device;

        std::shared_ptr<rs2_sensor> _sensor;
        explicit sensor(std::shared_ptr<rs2_sensor> dev)
            : _sensor(dev)
        {
        }
    };

    class roi_sensor : public sensor
    {
    public:
        roi_sensor(sensor s)
            : _sensor(s.get())
        {
            rs2_error* e = nullptr;
            if(rs2_is_sensor(_sensor.get(), RS2_EXTENSION_TYPE_ROI, &e) == 0 && !e)
            {
                _sensor = nullptr;
            }
            error::handle(e);
        }

        void set_region_of_interest(const region_of_interest& roi)
        {
            if (!_sensor) throw std::runtime_error("Sensor does not support Region-of-Interest!");
            rs2_error* e = nullptr;
            rs2_set_region_of_interest(_sensor.get(), roi.min_x, roi.min_y, roi.max_x, roi.max_y, &e);
            error::handle(e);
        }

        region_of_interest get_region_of_interest() const
        {
            if (!_sensor) throw std::runtime_error("Sensor does not support Region-of-Interest!");
            region_of_interest roi {};
            rs2_error* e = nullptr;
            rs2_get_region_of_interest(_sensor.get(), &roi.min_x, &roi.min_y, &roi.max_x, &roi.max_y, &e);
            error::handle(e);
            return roi;
        }

        operator bool() const { return _sensor.get() != nullptr; }
<<<<<<< HEAD
	private:
		std::shared_ptr<rs2_sensor> _sensor;
=======
>>>>>>> f200f282
    };

    class device
    {
    public:
        using SensorType = sensor;

        /**
        * returns the list of adjacent devices, sharing the same physical parent composite device
        * \return            the list of adjacent devices
        */
        std::vector<sensor> query_sensors() const
        {
            rs2_error* e = nullptr;
            std::shared_ptr<rs2_sensor_list> list(
                    rs2_query_sensors(_dev.get(), &e),
                    rs2_delete_sensor_list);
            error::handle(e);

            auto size = rs2_get_sensors_count(list.get(), &e);
            error::handle(e);

            std::vector<sensor> results;
            for (auto i = 0; i < size; i++)
            {
                std::shared_ptr<rs2_sensor> dev(
                        rs2_create_sensor(list.get(), i, &e),
                        rs2_delete_sensor);
                error::handle(e);

                sensor rs2_dev(dev);
                results.push_back(rs2_dev);
            }

            return results;
        }

        /**
        * check if specific camera info is supported
        * \param[in] info    the parameter to check for support
        * \return                true if the parameter both exist and well-defined for the specific device
        */
        bool supports(rs2_camera_info info) const
        {
            rs2_error* e = nullptr;
            auto is_supported = rs2_supports_device_info(_dev.get(), info, &e);
            error::handle(e);
            return is_supported > 0;
        }

        /**
        * retrieve camera specific information, like versions of various internal components
        * \param[in] info     camera info type to retrieve
        * \return             the requested camera info string, in a format specific to the device model
        */
        const char* get_info(rs2_camera_info info) const
        {
            rs2_error* e = nullptr;
            auto result = rs2_get_device_info(_dev.get(), info, &e);
            error::handle(e);
            return result;
        }

        /**
        * send hardware reset request to the device
        */
        void hardware_reset()
        {
            rs2_error* e = nullptr;

            rs2_hardware_reset(_dev.get(), &e);
            error::handle(e);
        }

        device& operator=(const std::shared_ptr<rs2_device> dev)
        {
            _dev.reset();
            _dev = dev;
            return *this;
        }
        device& operator=(const device& dev)
        {
            *this = nullptr;
            _dev = dev._dev;
            return *this;
        }
        device() : _dev(nullptr) {}
        
        operator bool() const
        {
            return _dev != nullptr;
        }
        const std::shared_ptr<rs2_device>& get() const
        {
            return _dev;
        }

        template<class T>
        bool is() const
        {
            T extension(*this);
            return extension;
        }

        template<class T>
        T as() const
        {
            T extension(*this);
            return extension;
        }

    protected:
        friend context;
        friend device_list;

        std::shared_ptr<rs2_device> _dev;
        explicit device(std::shared_ptr<rs2_device> dev) : _dev(dev)
        {
        }
    };

    class debug_protocol : public device
    {
    public:
        debug_protocol(device d)
                : device(d.get())
        {
            rs2_error* e = nullptr;
            if(rs2_is_device(_dev.get(), RS2_EXTENSION_TYPE_DEBUG, &e) == 0 && !e)
            {
                _dev = nullptr;
            }
            error::handle(e);
        }

        std::vector<uint8_t> send_and_receive_raw_data(const std::vector<uint8_t>& input) const
        {
            if (!_dev) throw std::runtime_error("Device does not support Debug Protocol!");

            std::vector<uint8_t> results;

            rs2_error* e = nullptr;
            std::shared_ptr<rs2_raw_data_buffer> list(
                    rs2_send_and_receive_raw_data(_dev.get(), (void*)input.data(), (uint32_t)input.size(), &e),
                    rs2_delete_raw_data);
            error::handle(e);

            auto size = rs2_get_raw_data_size(list.get(), &e);
            error::handle(e);

            auto start = rs2_get_raw_data(list.get(), &e);

            results.insert(results.begin(), start, start + size);

            return results;
        }
    };

    class device_list
    {
    public:
        explicit device_list(std::shared_ptr<rs2_device_list> list)
            : _list(move(list)) {}

        device_list()
            : _list(nullptr) {}

        operator std::vector<device>() const
        {
            std::vector<device> res;
            for (auto&& dev : *this) res.push_back(dev);
            return res;
        }

        device_list& operator=(std::shared_ptr<rs2_device_list> list)
        {
            _list = move(list);
            return *this;
        }

        device operator[](uint32_t index) const
        {
            rs2_error* e = nullptr;
            std::shared_ptr<rs2_device> dev(
                rs2_create_device(_list.get(), index, &e),
                rs2_delete_device);
            error::handle(e);

            return device(dev);
        }

        uint32_t size() const
        {
            rs2_error* e = nullptr;
            auto size = rs2_get_device_count(_list.get(), &e);
            error::handle(e);
            return size;
        }

        device front() const { return std::move((*this)[0]); }
        device back() const
        {
            return std::move((*this)[size() - 1]);
        }

        class device_list_iterator
        {
            device_list_iterator(
                const device_list& device_list,
                uint32_t uint32_t)
                : _list(device_list),
                  _index(uint32_t)
            {
            }

        public:
            device operator*() const
            {
                return _list[_index];
            }
            bool operator!=(const device_list_iterator& other) const
            {
                return other._index != _index || &other._list != &_list;
            }
            bool operator==(const device_list_iterator& other) const
            {
                return !(*this != other);
            }
            device_list_iterator& operator++()
            {
                _index++;
                return *this;
            }
        private:
            friend device_list;
            const device_list& _list;
            uint32_t _index;
        };

        device_list_iterator begin() const
        {
            return device_list_iterator(*this, 0);
        }
        device_list_iterator end() const
        {
            return device_list_iterator(*this, size());
        }
        const rs2_device_list* get_list() const
        {
            return _list.get();
        }

    private:
        std::shared_ptr<rs2_device_list> _list;
    };

    class recorder
    {
    public:
        recorder(std::string file, rs2::device device) :
            m_file(file)
        {
            rs2_error* e = nullptr;
            m_serializer = std::shared_ptr<rs2_device_serializer>(
                rs2_create_device_serializer(file.c_str(), &e),
                rs2_delete_device_serializer);
            rs2::error::handle(e);

            e = nullptr;
            m_record_device = std::shared_ptr<rs2_record_device>(
                rs2_create_record_device(device.get().get(), m_serializer.get(), &e),
                rs2_delete_record_device);
            rs2::error::handle(e);
        }

        bool pause()
        {
            throw std::runtime_error("Not Implemented");
        }

        bool resume()
        {
            throw std::runtime_error("Not Implemented");
        }
    private:
        std::string m_file;
        std::shared_ptr<rs2_device_serializer> m_serializer;
        std::shared_ptr<rs2_record_device> m_record_device;
    };

    class event_information
    {
    public:
        event_information(device_list removed, device_list added)
            :_removed(removed), _added(added){}

        /**
        * check if specific device was disconnected
        * \return            true if device disconnected, false if device connected
        */
        bool was_removed(const rs2::device& dev) const
        {
            rs2_error * e = nullptr;

            if(!dev)
                return false;

            auto res =  rs2_device_list_contains(_removed.get_list(), dev.get().get(), &e);
            error::handle(e);

            return res > 0;
        }

        /**
        * returns a list of all newly connected devices
        * \return            the list of all new connected devices
        */
        device_list get_new_devices()  const
        {
            return _added;
        }

    private:
        device_list _removed;
        device_list _added;
    };

    /**
    * default librealsense context class
    * includes realsense API version as provided by RS2_API_VERSION macro
    */
    class context
    {
    public:
        context()
        {
            rs2_error* e = nullptr;
            _context = std::shared_ptr<rs2_context>(
                rs2_create_context(RS2_API_VERSION, &e),
                rs2_delete_context);
            error::handle(e);
        }

        /**
        * create a static snapshot of all connected devices at the time of the call
        * \return            the list of devices connected devices at the time of the call
        */
        device_list query_devices() const
        {
            rs2_error* e = nullptr;
            std::shared_ptr<rs2_device_list> list(
                rs2_query_devices(_context.get(), &e),
                rs2_delete_device_list);
            error::handle(e);

            return device_list(list);
        }

        /**
        * \return            the time at specific time point, in live and redord contextes it will return the system time and in playback contextes it will return the recorded time
        */
        double get_time()
        {
            rs2_error* e = nullptr;
            auto time = rs2_get_context_time(_context.get(), &e);

            error::handle(e);

            return time;
        }

        /**
        * register devices changed callback
        * \param[in] callback   devices changed callback
        */
        template<class T>
        void set_devices_changed_callback(T callback) const
        {
            rs2_error * e = nullptr;
            rs2_set_devices_changed_callback_cpp(_context.get(),
                new devices_changed_callback<T>(std::move(callback)), &e);
            error::handle(e);
        }

        template<class T>
        processing_block create_processing_block(rs2_extension_type output_type, T processing_function)
        {
            rs2_error* e = nullptr;
            std::shared_ptr<rs2_processing_block> block(
                rs2_create_processing_block(_context.get(),
                    output_type,
                    new frame_processor_callback<T>(processing_function),
                    &e),
                rs2_delete_processing_block);
            error::handle(e);

            return processing_block(block);
        }

    protected:
        std::shared_ptr<rs2_context> _context;
    };



    class recording_context : public context
    {
    public:
        /**
        * create librealsense context that will try to record all operations over librealsense into a file
        * \param[in] filename string representing the name of the file to record
        */
        recording_context(const std::string& filename,
                          const std::string& section = "",
                          rs2_recording_mode mode = RS2_RECORDING_MODE_BEST_QUALITY)
        {
            rs2_error* e = nullptr;
            _context = std::shared_ptr<rs2_context>(
                rs2_create_recording_context(RS2_API_VERSION, filename.c_str(), section.c_str(), mode, &e),
                rs2_delete_context);
            error::handle(e);
        }

        recording_context() = delete;
    };

    class mock_context : public context
    {
    public:
        /**
        * create librealsense context that given a file will respond to calls exactly as the recording did
        * if the user calls a method that was either not called during recording or violates causality of the recording error will be thrown
        * \param[in] filename string of the name of the file
        */
        mock_context(const std::string& filename,
                     const std::string& section = "")
        {
            rs2_error* e = nullptr;
            _context = std::shared_ptr<rs2_context>(
                rs2_create_mock_context(RS2_API_VERSION, filename.c_str(), section.c_str(), &e),
                rs2_delete_context);
            error::handle(e);
        }

        mock_context() = delete;
    };

    class frame_queue
    {
    public:
        /**
        * create frame queue. frame queues are the simplest x-platform synchronization primitive provided by librealsense
        * to help developers who are not using async APIs
        * param[in] capacity size of the frame queue
        */
        explicit frame_queue(unsigned int capacity)
        {
            rs2_error* e = nullptr;
            _queue = std::shared_ptr<rs2_frame_queue>(
                rs2_create_frame_queue(capacity, &e),
                rs2_delete_frame_queue);
            error::handle(e);
        }

        frame_queue() : frame_queue(1) {}

        /**
        * enqueue new frame into a queue
        * \param[in] f - frame handle to enqueue (this operation passed ownership to the queue)
        */
        void enqueue(frame f) const
        {
            rs2_enqueue_frame(f.frame_ref, _queue.get()); // noexcept
            f.frame_ref = nullptr; // frame has been essentially moved from
        }

        /**
        * wait until new frame becomes available in the queue and dequeue it
        * \return frame handle to be released using rs2_release_frame
        */
        frame wait_for_frame() const
        {
            rs2_error* e = nullptr;
            auto frame_ref = rs2_wait_for_frame(_queue.get(), &e);
            error::handle(e);
            return{ frame_ref };
        }

        /**
        * poll if a new frame is available and dequeue if it is
        * \param[out] f - frame handle
        * \return true if new frame was stored to f
        */
        bool poll_for_frame(frame* f) const
        {
            rs2_error* e = nullptr;
            rs2_frame* frame_ref = nullptr;
            auto res = rs2_poll_for_frame(_queue.get(), &frame_ref, &e);
            error::handle(e);
            if (res) *f = { frame_ref };
            return res > 0;
        }

        void operator()(frame f) const
        {
            enqueue(std::move(f));
        }

    private:
        std::shared_ptr<rs2_frame_queue> _queue;
    };

    inline void log_to_console(rs2_log_severity min_severity)
    {
        rs2_error * e = nullptr;
        rs2_log_to_console(min_severity, &e);
        error::handle(e);
    }

    inline void log_to_file(rs2_log_severity min_severity, const char * file_path = nullptr)
    {
        rs2_error * e = nullptr;
        rs2_log_to_file(min_severity, file_path, &e);
        error::handle(e);
    }
}

inline std::ostream & operator << (std::ostream & o, rs2_stream stream) { return o << rs2_stream_to_string(stream); }
inline std::ostream & operator << (std::ostream & o, rs2_format format) { return o << rs2_format_to_string(format); }
inline std::ostream & operator << (std::ostream & o, rs2_distortion distortion) { return o << rs2_distortion_to_string(distortion); }
inline std::ostream & operator << (std::ostream & o, rs2_option option) { return o << rs2_option_to_string(option); }
inline std::ostream & operator << (std::ostream & o, rs2_log_severity severity) { return o << rs2_log_severity_to_string(severity); }
inline std::ostream & operator << (std::ostream & o, rs2_camera_info camera_info) { return o << rs2_camera_info_to_string(camera_info); }
inline std::ostream & operator << (std::ostream & o, rs2_frame_metadata metadata) { return o << rs2_frame_metadata_to_string(metadata); }
inline std::ostream & operator << (std::ostream & o, rs2_timestamp_domain domain) { return o << rs2_timestamp_domain_to_string(domain); }
inline std::ostream & operator << (std::ostream & o, rs2_notification_category notificaton) { return o << rs2_notification_category_to_string(notificaton); }
inline std::ostream & operator << (std::ostream & o, rs2_visual_preset preset) { return o << rs2_visual_preset_to_string(preset); }
inline std::ostream & operator << (std::ostream & o, rs2_exception_type exception_type) { return o << rs2_exception_type_to_string(exception_type); }

#endif // LIBREALSENSE_RS2_HPP<|MERGE_RESOLUTION|>--- conflicted
+++ resolved
@@ -1067,11 +1067,8 @@
         }
 
         operator bool() const { return _sensor.get() != nullptr; }
-<<<<<<< HEAD
 	private:
 		std::shared_ptr<rs2_sensor> _sensor;
-=======
->>>>>>> f200f282
     };
 
     class device
