// License: Apache 2.0. See LICENSE file in root directory.
// Copyright(c) 2015 Intel Corporation. All Rights Reserved.

#pragma once

#include "types.h"
#include "archive.h"

#include <stdint.h>
#include <vector>
#include <mutex>
#include <memory>
#include "align.h"

namespace librealsense
{

    typedef int stream_id;
    inline std::string generate_matcher_name(rs2_stream stream_type, stream_id stream)
    {
        std::stringstream s;
        s<<rs2_stream_to_string(stream_type) << " "/*<<stream*/;
        return s.str();
    }

    template<class T>
    class internal_frame_processor_callback : public rs2_frame_processor_callback
    {
        T on_frame_function;
    public:
        explicit internal_frame_processor_callback(T on_frame) : on_frame_function(on_frame) {}

        void on_frame(rs2_frame * f, rs2_source * source) override
        {
            frame_holder front((frame_interface*)f);
            on_frame_function(std::move(front), source->source);
        }

        void release() override { delete this; }
    };

    class sync_lock
    {
    public:
        sync_lock(std::mutex& mutex) : _mutex(mutex)
        {
            mutex.lock();
        }

        void unlock_preemptively()
        {
            // NOTE: The Sync_Lock is itself a single-threaded object
            // It maintains a state, and does not protect its state.
            // That is acceptable for our use case,
            // because we use it to communicate within a single thread
            if (!_is_locked) return;
            _mutex.unlock();
            _is_locked = false;

        }

        ~sync_lock()
        {
            if (_is_locked)
            {
                _mutex.unlock();

            }
        }

    private:
        bool _is_locked = true;

        std::mutex& _mutex;
    };
    //sync_lock::ref = 0;

    struct syncronization_environment
    {
        synthetic_source_interface* source;
        //sync_lock& lock_ref;
        single_consumer_queue<frame_holder>& matches;
    };

    typedef std::function<void(frame_holder, syncronization_environment)> sync_callback;

    class matcher_interface
    {
    public:
        virtual void dispatch(frame_holder f, syncronization_environment env) = 0;
        virtual void sync(frame_holder f, syncronization_environment env) = 0;
        virtual void set_callback(sync_callback f) = 0;
        virtual const std::vector<stream_id>& get_streams() const = 0;
        virtual const std::vector<rs2_stream>& get_streams_types() const = 0;
        virtual std::string get_name() const = 0;
    };

    class matcher: public matcher_interface
    {
    public:
        matcher(std::vector<stream_id> streams_id = {});
        virtual void sync(frame_holder f, syncronization_environment env);
        virtual void set_callback(sync_callback f);
        const std::vector<stream_id>& get_streams() const override;
        const std::vector<rs2_stream>& get_streams_types() const override;

        callback_invocation_holder begin_callback();
        virtual ~matcher();

        virtual std::string get_name() const;
        bool get_active() const;
        void set_active(const bool active);

    protected:
       std::vector<stream_id> _streams_id;
       std::vector<rs2_stream> _streams_type;
       sync_callback _callback;
       callbacks_heap _callback_inflight;
       std::string _name;
       bool _active = true;
    };

    class identity_matcher : public matcher
    {
    public:
        identity_matcher(stream_id stream, rs2_stream streams_type);

        void dispatch(frame_holder f, syncronization_environment env) override;


    private:
        rs2_stream _streams_type;
    };

    class composite_matcher : public matcher
    {
    public:
        composite_matcher(std::vector<std::shared_ptr<matcher>> matchers, std::string name);


        virtual bool are_equivalent(frame_holder& a, frame_holder& b) = 0;
        virtual bool is_smaller_than(frame_holder& a, frame_holder& b) = 0;
        virtual bool skip_missing_stream(std::vector<matcher*> synced, matcher* missing)  = 0;
        virtual void clean_inactive_streams(frame_holder& f) = 0;
        virtual void update_last_arrived(frame_holder& f, matcher* m) = 0;

        void dispatch(frame_holder f, syncronization_environment env) override;
        void sync(frame_holder f, syncronization_environment env) override;
        std::shared_ptr<matcher> find_matcher(const frame_holder& f);

    protected:
        virtual void update_next_expected(const frame_holder& f) = 0;

        std::map<matcher*, single_consumer_queue<frame_holder>> _frames_queue;
        std::map<stream_id, std::shared_ptr<matcher>> _matchers;
        std::map<matcher*, double> _next_expected;
        std::map<matcher*, rs2_timestamp_domain> _next_expected_domain;
    };

    class frame_number_composite_matcher : public composite_matcher
    {
    public:
        frame_number_composite_matcher(std::vector<std::shared_ptr<matcher>> matchers);
        virtual void update_last_arrived(frame_holder& f, matcher* m) override;
        bool are_equivalent(frame_holder& a, frame_holder& b) override;
        bool is_smaller_than(frame_holder& a, frame_holder& b) override;
        bool skip_missing_stream(std::vector<matcher*> synced, matcher* missing) override;
        void clean_inactive_streams(frame_holder& f) override;
        void update_next_expected(const frame_holder& f) override;

    private:
         std::map<matcher*,unsigned long long> _last_arrived;
    };

    class timestamp_composite_matcher : public composite_matcher
    {
    public:
        timestamp_composite_matcher(std::vector<std::shared_ptr<matcher>> matchers);
        bool are_equivalent(frame_holder& a, frame_holder& b) override;
        bool is_smaller_than(frame_holder& a, frame_holder& b) override;
        virtual void update_last_arrived(frame_holder& f, matcher* m) override;
        void clean_inactive_streams(frame_holder& f) override;
        bool skip_missing_stream(std::vector<matcher*> synced, matcher* missing) override;
        void update_next_expected(const frame_holder & f) override;

    private:
        bool are_equivalent(double a, double b, int fps);
        std::map<matcher*, double> _last_arrived;

    };

    class syncer_proccess_unit : public processing_block
    {
    public:
        syncer_proccess_unit();

        ~syncer_proccess_unit()
        {
            _matcher.reset();
        }
    private:
        std::unique_ptr<timestamp_composite_matcher> _matcher;
        std::mutex _mutex;
<<<<<<< HEAD
=======

>>>>>>> 58a5c437
    };
}<|MERGE_RESOLUTION|>--- conflicted
+++ resolved
@@ -201,9 +201,6 @@
     private:
         std::unique_ptr<timestamp_composite_matcher> _matcher;
         std::mutex _mutex;
-<<<<<<< HEAD
-=======
-
->>>>>>> 58a5c437
+
     };
 }