// License: Apache 2.0. See LICENSE file in root directory.
// Copyright(c) 2015 Intel Corporation. All Rights Reserved.

#ifdef RS_USE_V4L2_BACKEND

#include "backend.h"
#include "types.h"

#include <cassert>
#include <cstdlib>
#include <cstdio>
#include <cstring>

#include <algorithm>
#include <functional>
#include <string>
#include <sstream>
#include <fstream>
#include <regex>
#include <thread>
#include <utility> // for pair
#include <chrono>
#include <thread>
#include <atomic>

#include <dirent.h>
#include <fcntl.h>
#include <unistd.h>
#include <limits.h>
#include <cmath>
#include <errno.h>
#include <sys/stat.h>
#include <sys/mman.h>
#include <sys/ioctl.h>
#include <linux/usb/video.h>
#include <linux/uvcvideo.h>
#include <linux/videodev2.h>
#include <fts.h>
#include <regex>
#include <list>

#pragma GCC diagnostic ignored "-Wpedantic"
#include <libusb.h>
#pragma GCC diagnostic pop

#pragma GCC diagnostic ignored "-Woverflow"

#define MAX_DEV_PARENT_DIR 10

#define META_DATA_SIZE 256

namespace rsimpl
{
    namespace uvc
    {
        class named_mutex
        {
        public:
            named_mutex(const std::string& device_path, unsigned timeout)
                : _device_path(device_path),
                  _timeout(timeout) // TODO: try to lock with timeout
            {
                create_named_mutex(_device_path);
            }

            named_mutex(const named_mutex&) = delete;

            void lock() { aquire(); }
            void unlock() { release(); }

            bool try_lock()
            {
                auto ret = lockf(_fildes, F_TLOCK, 0);
                if (ret != 0)
                    return false;

                return true;
            }

            ~named_mutex()
            {
                try{
                    destroy_named_mutex();
                }
                catch(...)
                {

                }
            }

        private:
            void aquire()
            {
                auto ret = lockf(_fildes, F_LOCK, 0);
                if (ret != 0)
                    throw linux_backend_exception(to_string() << "Aquire failed");
            }

            void release()
            {
                auto ret = lockf(_fildes, F_ULOCK, 0);
                if (ret != 0)
                    throw linux_backend_exception(to_string() << "lockf(...) failed");
            }

            void create_named_mutex(const std::string& cam_id)
            {
                _fildes = open(cam_id.c_str(), O_RDWR);
                if (-1 == _fildes)
                    throw linux_backend_exception(to_string() << "open(...) failed");
            }

            void destroy_named_mutex()
            {
                auto ret = close(_fildes);
                if (0 != ret)
                    throw linux_backend_exception(to_string() << "close(...) failed");
            }

            std::string _device_path;
            unsigned _timeout;
            int _fildes;
        };

        static int xioctl(int fh, int request, void *arg)
        {
            int r=0;
            do {
                r = ioctl(fh, request, arg);
            } while (r < 0 && errno == EINTR);
            return r;
        }

        struct buffer { void * start; size_t length; };

        static std::string get_usb_port_id(libusb_device* usb_device)
        {
            auto usb_bus = std::to_string(libusb_get_bus_number(usb_device));

            // As per the USB 3.0 specs, the current maximum limit for the depth is 7.
            const auto max_usb_depth = 8;
            uint8_t usb_ports[max_usb_depth] = {};
            std::stringstream port_path;
            auto port_count = libusb_get_port_numbers(usb_device, usb_ports, max_usb_depth);
            auto usb_dev = std::to_string(libusb_get_device_address(usb_device));

            for (size_t i = 0; i < port_count; ++i)
            {
                port_path << std::to_string(usb_ports[i]) << (((i+1) < port_count)?".":"");
            }

            return usb_bus + "-" + port_path.str() + "-" + usb_dev;
        }

        struct hid_input_info {
            std::string input = "";
            std::string device_path = "";
            int index = -1;
            bool enabled = false;

            unsigned big_endian = 0;
            unsigned bits_used = 0;
            unsigned bytes = 0;
            unsigned is_signed = 0;
            unsigned location = 0;
            unsigned shift = 0;
            uint64_t mask;
            // TODO: parse 'offset' and 'scale'
        };

        // manage an IIO input. or what is called a scan.
        class hid_input {
        public:
            hid_input() {}

            // initialize the input by reading the input parameters.
            bool init(const std::string& iio_device_path, const std::string& input_name) {
                char buffer[1024];

                info.device_path = iio_device_path;
                std::string input_prefix = "in_";
                // validate if input includes th "in_" prefix. if it is . remove it.
                if (input_name.substr(0,input_prefix.size()) == input_prefix) {
                    info.input = input_name.substr(input_prefix.size(), input_name.size());
                } else {
                    info.input = input_name;
                }

                std::string input_suffix = "_en";
                // check if input contains the "en" suffix, if it is . remove it.
                if (info.input.substr(info.input.size()-input_suffix.size(), input_suffix.size()) == input_suffix) {
                    info.input = info.input.substr(0, info.input.size()-input_suffix.size());
                }

                // read scan type.
                std::ifstream device_type_file(info.device_path + "/scan_elements/in_" + info.input + "_type");
                if (!device_type_file) {
                    return false;
                }

                device_type_file.getline(buffer, sizeof(buffer));
                unsigned pad_int;
                char sign_char, endia_nchar;
                // TODO: parse with regex
                auto ret = std::sscanf(buffer,
                                       "%ce:%c%u/%u>>%u",
                                       &endia_nchar,
                                       &sign_char,
                                       &info.bits_used,
                                       &pad_int,
                                       &info.shift);

                if (ret < 0){
                    return false;
                }

                device_type_file.close();

                info.big_endian = (endia_nchar == 'b');
                info.bytes = pad_int / 8;
                info.is_signed = (sign_char == 's');

                if (info.bits_used == 64)
                    info.mask = ~0;
                else
                    info.mask = (1ULL << info.bits_used) - 1;


                // read scan index.
                std::ifstream device_index_file(info.device_path + "/scan_elements/in_" + info.input + "_index");
                if (!device_index_file) {
                    return false;
                }

                device_index_file.getline(buffer, sizeof(buffer));
                info.index = std::stoi(buffer);

                device_index_file.close();

                // read enable state.
                std::ifstream device_enabled_file(info.device_path + "/scan_elements/in_" + info.input + "_en");
                if (!device_enabled_file) {
                    return false;
                }

                device_enabled_file.getline(buffer, sizeof(buffer));
                info.enabled = (std::stoi(buffer) == 0) ? false : true;

                device_enabled_file.close();
                return true;
            }

            // enable scan input. doing so cause the input to be part of the data provided in the polling.
            bool enable(bool is_enable) {
                auto input_data = is_enable ? 1 : 0;
                // open the element requested and enable and disable.
                std::ofstream iio_device_file(info.device_path + "/scan_elements/" + "in_" + info.input + "_en");

                if (!iio_device_file.is_open()) {
                    return false;
                }
                iio_device_file << input_data;
                iio_device_file.close();

                info.enabled = is_enable;

                return true;
            }

            const hid_input_info& get_hid_input_info() const { return info; }

        private:
            hid_input_info info;
        };

        // declare device sensor with all of its inputs.
        class hid_backend {
        public:
            hid_backend()
                : vid(0),
                  pid(0),
                  iio_device(-1),
                  sensor_name(""),
                  callback(nullptr),
                  capturing(false)
            {}
            ~hid_backend() {
                stop_capture();

                // clear inputs.
                inputs.clear();
            }

            // initialize the device sensor. reading its name and all of its inputs.
            bool init(int device_vid, int device_pid, int device_iio_num)
            {
                vid = device_vid;
                pid = device_pid;
                iio_device = device_iio_num;

                std::ostringstream iio_device_path;
                iio_device_path << "/sys/bus/iio/devices/iio:device" << iio_device;

                std::ifstream iio_device_file(iio_device_path.str() + "/name");

                // find iio_device in file system.
                if (!iio_device_file.good()) {
                    return false;
                }

                char name_buffer[256];
                iio_device_file.getline(name_buffer,sizeof(name_buffer));
                sensor_name = std::string(name_buffer);

                iio_device_file.close();

                // read all available input of the iio_device
                read_device_inputs( iio_device_path.str() );
                return true;
            }

            // return an input by name.
            hid_input* get_input(std::string input_name) {
                for (auto& input : inputs) {
                    if(input->get_hid_input_info().input == input_name) {
                        return input;
                    }
                }

                return NULL;
            }

            // start capturing and polling.
            void start_capture(hid_callback sensor_callback) {
                if (capturing)
                    return;

                std::ostringstream iio_read_device_path;
                iio_read_device_path << "/dev/iio:device" << iio_device;

                //cout << iio_read_device_path.str() << endl;
                auto iio_read_device_path_str = iio_read_device_path.str();
                std::ifstream iio_device_file(iio_read_device_path_str);

                // find iio_device in file system.
                if (!iio_device_file.good()) {
                    throw linux_backend_exception("iio hid device is busy or not found!");
                }

                iio_device_file.close();

                // count number of enabled count elements and sort by their index.
                create_channel_array();

                if (!write_integer_to_param("buffer/length", buf_len)) {
                    throw linux_backend_exception("write_integer_to_param failed!");
                }
                if (!write_integer_to_param("buffer/enable", 1)) {
                    throw linux_backend_exception("write_integer_to_param failed!");
                }

                callback = sensor_callback;
                capturing = true;
                hid_thread = std::unique_ptr<std::thread>(new std::thread([this, iio_read_device_path_str](){
                    int fd = 0;
                    const auto max_retries = 10;
                    auto retries = 0;
                    while(++retries < max_retries)
                    {
                        if ((fd = open(iio_read_device_path_str.c_str(), O_RDONLY | O_NONBLOCK)) > 0)
                            break;

                        LOG_WARNING("open() failed!");
                        std::this_thread::sleep_for(std::chrono::milliseconds(5));
                    }

                    if ((retries == max_retries) && (fd <= 0))
                    {
                        LOG_ERROR("open() failed with all retries!");
                        write_integer_to_param("buffer/enable", 0);
                        callback = NULL;
                        channels.clear();
                        return;
                    }

                    const unsigned channel_size = get_channel_size();
                    const unsigned output_size = get_output_size();
                    auto raw_data_size = channel_size*buf_len;
                    do {
                        std::vector<uint8_t> raw_data(raw_data_size);
                        fd_set fds;
                        FD_ZERO(&fds);
                        FD_SET(fd, &fds);
                        auto read_size = 0;

                        struct timeval tv = {0,10000};
                        if (select(fd + 1, &fds, NULL, NULL, &tv) < 0)
                        {
                            // TODO: write to log?
                            continue;
                        }

                        if (FD_ISSET(fd, &fds))
                        {
                            read_size = read(fd, raw_data.data(), raw_data_size);
                            if (read_size < 0 )
                                continue;
                        }
                        else
                        {
                            // TODO: write to log?
                            continue;
                        }

                        // TODO: code refactoring to reduce latency
                        for (auto i = 0; i < read_size / channel_size; ++i)
                        {
                            auto p_raw_data = raw_data.data() + channel_size * i;
                            sensor_data sens_data{};
                            sens_data.sensor = hid_sensor{get_iio_device(), get_sensor_name()};
                            sens_data.data.resize(output_size);

                            // TODO: parse data dynamically
                            memcpy(sens_data.data.data() + 0, p_raw_data + 0, 2);
                            memcpy(sens_data.data.data() + 2, p_raw_data + 4, 2);
                            memcpy(sens_data.data.data() + 4, p_raw_data + 8, 2);
                            memcpy(sens_data.data.data() + 6, p_raw_data + 16, 8);
                            this->callback(sens_data);
                        }
                    } while(this->capturing);
                    close(fd);
                }));
            }

            void stop_capture() {
                if (!capturing)
                    return;

                capturing = false;
                hid_thread->join();
                write_integer_to_param("buffer/enable", 0);
                callback = NULL;
                channels.clear();
            }
            static bool sort_hids(hid_input* first, hid_input* second)
            {
                return (second->get_hid_input_info().index >= first->get_hid_input_info().index);
            }

            bool create_channel_array() {
                // build enabled channels.
                for(auto& input : inputs) {
                    if (input->get_hid_input_info().enabled)
                    {
                        channels.push_back(input);
                    }
                }

                channels.sort(sort_hids);
            }

            std::list<hid_input*>& get_inputs() { return inputs; }

            const std::string& get_sensor_name() const { return sensor_name; }

            int get_iio_device() const { return iio_device; }

        private:

            // calculate the storage size of a scan
            unsigned get_channel_size() const
            {
                assert(!channels.empty());
                auto bytes = 0;

                for (auto& elem : channels)
                {
                    auto input_info = elem->get_hid_input_info();
                    if (bytes % input_info.bytes == 0)
                    {
                        input_info.location = bytes;
                    }
                    else
                    {
                        input_info.location = bytes - bytes % input_info.bytes
                                              + input_info.bytes;
                    }

                    bytes = input_info.location + input_info.bytes;
                }

                return bytes;
            }

            // calculate the actual size of data
            unsigned get_output_size() const
            {
                assert(!channels.empty());
                auto bits_used = 0.;

                for (auto& elem : channels)
                {
                    auto input_info = elem->get_hid_input_info();
                    bits_used += input_info.bits_used;
                }

                return std::ceil(bits_used / CHAR_BIT);
            }

            // read the IIO device inputs.
            bool read_device_inputs(std::string device_path) {
                DIR *dir = nullptr;
                struct dirent *dir_ent = nullptr;

                auto scan_elements_path = device_path + "/scan_elements";
                // start enumerate the scan elemnts dir.
                dir = opendir(scan_elements_path.c_str());
                if (dir == NULL) {
                    return false;
                }

                // verify file format. should include in_ (input) and _en (enable).
                while ((dir_ent = readdir(dir)) != NULL) {
                    if (dir_ent->d_type != DT_DIR) {
                        std::string file(dir_ent->d_name);
                        std::string prefix = "in_";
                        std::string suffix = "_en";
                        if (file.substr(0,prefix.size()) == prefix &&
                            file.substr(file.size()-suffix.size(),suffix.size()) == suffix) {
                            // initialize input.
                            auto* new_input = new hid_input();
                            if (!new_input->init(device_path, file))
                            {
                                // fail to initialize this input. continue to the next one.
                                continue;
                            }

                            // push to input list.
                            inputs.push_front(new_input);
                        }

                    }
                }
            }

            // configure hid device via fd
            bool write_integer_to_param(const std::string& param,int value) {
                std::ostringstream iio_device_path;
                iio_device_path << "/sys/bus/iio/devices/iio:device" << iio_device << "/" << param;
                auto str = iio_device_path.str();

                std::ofstream iio_device_file(iio_device_path.str());

                if (!iio_device_file.good()) {
                    return false;
                }

                iio_device_file << value;

                iio_device_file.close();

                return true;
            }

            static const unsigned buf_len = 128; // TODO
            int vid;
            int pid;
            int iio_device;
            std::string sensor_name;

            std::list<hid_input*> inputs;
            std::list<hid_input*> channels;
            hid_callback callback;
            std::atomic<bool> capturing;
            std::unique_ptr<std::thread> hid_thread;
        };

        class v4l_hid_device : public hid_device
        {
        public:
            v4l_hid_device(const hid_device_info& info)
            {
                _info.unique_id = "";
                v4l_hid_device::foreach_hid_device([&](const hid_device_info& hid_dev_info, const std::string& iio_device){
                    if (hid_dev_info.unique_id == info.unique_id)
                    {
                        _info = info;
                        iio_devices.push_back(iio_device);
                    }
                });

                if (_info.unique_id == "")
                    throw linux_backend_exception("hid device is no longer connected!");
            }

            ~v4l_hid_device()
            {
                for (auto& elem : _streaming_sensors)
                {
                    elem->stop_capture();
                }
            }

            void open()
            {
                for (auto& iio_device : iio_devices)
                {
                    auto device = std::unique_ptr<hid_backend>(new hid_backend());
                    if (device->init(std::stoul(_info.vid, nullptr, 16),
                                     std::stoul(_info.pid, nullptr, 16),
                                     std::stoul(iio_device, nullptr, 16)))
                    {
                        _hid_sensors.push_back(std::move(device));
                    }
                    else
                    {
                        for (auto& hid_sensor : _hid_sensors)
                        {
                            hid_sensor.reset();
                        }
                        _hid_sensors.clear();
                        throw linux_backend_exception("Hid device is busy!");
                    }
                }
            }

            void close()
            {
                for (auto& hid_sensor : _hid_sensors)
                {
                    hid_sensor.reset();
                }
                _hid_sensors.clear();
            }

            std::vector<hid_sensor> get_sensors()
            {
                std::vector<hid_sensor> iio_sensors;
                for (auto& elem : _hid_sensors)
                {
                    iio_sensors.push_back(hid_sensor{elem->get_iio_device(), elem->get_sensor_name()});
                }
                return iio_sensors;
            }

            void start_capture(const std::vector<int>& sensor_iio, hid_callback callback)
            {
                for (auto& iio : sensor_iio)
                {
                    for (auto& sensor : _hid_sensors)
                    {
                        if (sensor->get_iio_device() == iio)
                        {
                            auto inputs = sensor->get_inputs();
                            for (auto input : inputs)
                            {
                                input->enable(true);
                                _streaming_sensors.push_back(sensor.get());
                            }
                        }
                    }

                    if (_streaming_sensors.empty())
                        LOG_ERROR("iio_sensor " + std::to_string(iio) + " not found!");
                }

                std::vector<hid_backend*> captured_sensors;
                try{
                for (auto& elem : _streaming_sensors)
                {
                    elem->start_capture(callback);
                    captured_sensors.push_back(elem);
                }
                }
                catch(...)
                {
                    for (auto& elem : captured_sensors)
                        elem->stop_capture();

                    _streaming_sensors.clear();
                    throw;
                }
            }

            void stop_capture()
            {
                for (auto& sensor : _hid_sensors)
                {
                    auto inputs = sensor->get_inputs();
                    for (auto input : inputs)
                    {
                        input->enable(false);
                        sensor->stop_capture();
                        break;
                    }
                }

                _streaming_sensors.clear();
            }

            static void foreach_hid_device(std::function<void(const hid_device_info&, const std::string&)> action)
            {
                const std::string root_path = "/sys/bus/iio/devices/iio:device";

                auto num = 0;

                std::stringstream ss;
                ss<<root_path<<num;

                struct stat st;
                while (stat(ss.str().c_str(),&st) == 0 && st.st_mode & S_IFDIR != 0)
                {
                    char device_path[PATH_MAX];

                    realpath(ss.str().c_str(), device_path);
                    std::string device_path_str(device_path);
                    device_path_str+="/";
                    std::string busnum, devnum, devpath, vid, pid, dev_id;
                    auto good = false;
                    for(auto i=0; i < MAX_DEV_PARENT_DIR; ++i)
                    {
                        if(std::ifstream(device_path_str + "busnum") >> busnum)
                        {
                            if(std::ifstream(device_path_str + "devnum") >> devnum)
                            {
                                if(std::ifstream(device_path_str + "devpath") >> devpath)
                                {
                                    if(std::ifstream(device_path_str + "idVendor") >> vid)
                                    {
                                        if(std::ifstream(device_path_str + "idProduct") >> pid)
                                        {
                                            if(std::ifstream(device_path_str + "dev") >> dev_id)
                                            {
                                                good = true;
                                                break;
                                            }
                                        }
                                    }
                                }
                            }
                        }
                        device_path_str += "../";
                    }
                    if(!good)
                    {
                        LOG_WARNING("Failed to read busnum/devnum. Device Path: " << device_path_str);
                        ss.str("");
                        ss.clear(); // Clear state flags.

                        ++num;
                        ss<<root_path<<num;
                        continue;
                    }



                    hid_device_info hid_dev_info{};
                    hid_dev_info.vid = vid;
                    hid_dev_info.pid = pid;
                    hid_dev_info.unique_id = busnum + "-" + devpath + "-" + devnum;
                    hid_dev_info.id = dev_id;
                    hid_dev_info.device_path = device_path;

                    auto iio_device = std::to_string(num);
                    action(hid_dev_info, iio_device);

                    ss.str("");
                    ss.clear(); // Clear state flags.

                    ++num;
                    ss<<root_path<<num;
                }

            }

        private:
            hid_device_info _info;
            std::vector<std::string> iio_devices;
            std::vector<std::unique_ptr<hid_backend>> _hid_sensors;
            std::vector<hid_backend*> _streaming_sensors;
        };

        class v4l_usb_device : public usb_device
        {
        public:
            v4l_usb_device(const usb_device_info& info)
            {
                int status = libusb_init(&_usb_context);
                if(status < 0)
                    throw linux_backend_exception(to_string() << "libusb_init(...) returned " << libusb_error_name(status));

                std::vector<usb_device_info> results;
                v4l_usb_device::foreach_usb_device(_usb_context,
                [&results, info, this](const usb_device_info& i, libusb_device* dev)
                {
                    if (i.unique_id == info.unique_id)
                    {
                        _usb_device = dev;
                        libusb_ref_device(dev);
                    }
                });

                _mi = info.mi;
            }

            ~v4l_usb_device()
            {
                if(_usb_device) libusb_unref_device(_usb_device);
                libusb_exit(_usb_context);
            }

            static void foreach_usb_device(libusb_context* usb_context, std::function<void(
                                                                const usb_device_info&,
                                                                libusb_device*)> action)
            {
                // Obtain libusb_device_handle for each device
                libusb_device ** list = nullptr;
                int status = libusb_get_device_list(usb_context, &list);
                if(status < 0)
                    throw linux_backend_exception(to_string() << "libusb_get_device_list(...) returned " << libusb_error_name(status));

                for(int i=0; list[i]; ++i)
                {
                    libusb_device * usb_device = list[i];

                    auto parent_device = libusb_get_parent(usb_device);
                    if (parent_device)
                    {
                        usb_device_info info{};
                        std::stringstream ss;
                        info.unique_id = get_usb_port_id(usb_device);
                        action(info, usb_device);
                    }
                }
                libusb_free_device_list(list, 1);
            }

            std::vector<uint8_t> send_receive(
                const std::vector<uint8_t>& data,
                int timeout_ms = 5000,
                bool require_response = true) override
            {
                libusb_device_handle* usb_handle = nullptr;
                int status = libusb_open(_usb_device, &usb_handle);
                if(status < 0)
                    throw linux_backend_exception(to_string() << "libusb_open(...) returned " << libusb_error_name(status));
                status = libusb_claim_interface(usb_handle, _mi);
                if(status < 0)
                    throw linux_backend_exception(to_string() << "libusb_claim_interface(...) returned " << libusb_error_name(status));

                int actual_length;
                status = libusb_bulk_transfer(usb_handle, 1, const_cast<uint8_t*>(data.data()), data.size(), &actual_length, timeout_ms);
                if(status < 0)
                    throw linux_backend_exception(to_string() << "libusb_bulk_transfer(...) returned " << libusb_error_name(status));

                std::vector<uint8_t> result;


                if (require_response)
                {
                    result.resize(1024);
                    status = libusb_bulk_transfer(usb_handle, 0x81, const_cast<uint8_t*>(result.data()), result.size(), &actual_length, timeout_ms);
                    if(status < 0)
                        throw linux_backend_exception(to_string() << "libusb_bulk_transfer(...) returned " << libusb_error_name(status));

                    result.resize(actual_length);
                }

                libusb_close(usb_handle);

                return result;
            }

        private:
            libusb_context* _usb_context;
            libusb_device* _usb_device;
            int _mi;
        };

        class v4l_uvc_device : public uvc_device
        {
        public:
            static void foreach_uvc_device(
                    std::function<void(const uvc_device_info&,
                                       const std::string&)> action)
            {
                // Check if the uvcvideo kernel module is loaded
                std::ifstream modules("/proc/modules");
                std::string modulesline;
                std::regex regex("uvcvideo.* - Live.*");
                std::smatch match;
                auto module_found = false;


                while(std::getline(modules, modulesline) && !module_found)
                {
                    module_found = std::regex_match(modulesline, match, regex);
                }

                if(!module_found)
                {
                    throw linux_backend_exception("uvcvideo kernel module is not loaded");
                }

                // Enumerate all subdevices present on the system
                DIR * dir = opendir("/sys/class/video4linux");
                if(!dir)
                    throw linux_backend_exception("Cannot access /sys/class/video4linux");

                while (dirent * entry = readdir(dir))
                {
                    std::string name = entry->d_name;
                    if(name == "." || name == "..") continue;

                    // Resolve a pathname to ignore virtual video devices
                    std::string path = "/sys/class/video4linux/" + name;
                    char buff[PATH_MAX] = {0};
                    if (realpath(path.c_str(), buff) != NULL)
                    {
                        auto real_path = std::string(buff);
                        if (real_path.find("virtual") != std::string::npos)
                            continue;
                    }

                    try
                    {
                        int vid, pid, mi;
                        std::string busnum, devnum, devpath;

                        auto dev_name = "/dev/" + name;

                        struct stat st = {};
                        if(stat(dev_name.c_str(), &st) < 0)
                        {
                            throw linux_backend_exception(to_string() << "Cannot identify '" << dev_name);
                        }
                        if(!S_ISCHR(st.st_mode))
                            throw linux_backend_exception(dev_name + " is no device");

                        // Search directory and up to three parent directories to find busnum/devnum
                        std::ostringstream ss; ss << "/sys/dev/char/" << major(st.st_rdev) << ":" << minor(st.st_rdev) << "/device/";
                        auto path = ss.str();
                        auto good = false;
                        for(auto i=0; i < MAX_DEV_PARENT_DIR; ++i)
                        {
                            if(std::ifstream(path + "busnum") >> busnum)
                            {
                                if(std::ifstream(path + "devnum") >> devnum)
                                {
                                    if(std::ifstream(path + "devpath") >> devpath)
                                    {
                                        good = true;
                                        break;
                                    }
                                }
                            }
                            path += "../";
                        }
                        if(!good)
                        {
                            LOG_WARNING("Failed to read busnum/devnum. Device Path: " << path);
                            continue;
                        }

                        std::string modalias;
                        if(!(std::ifstream("/sys/class/video4linux/" + name + "/device/modalias") >> modalias))
                            throw linux_backend_exception("Failed to read modalias");
                        if(modalias.size() < 14 || modalias.substr(0,5) != "usb:v" || modalias[9] != 'p')
                            throw linux_backend_exception("Not a usb format modalias");
                        if(!(std::istringstream(modalias.substr(5,4)) >> std::hex >> vid))
                            throw linux_backend_exception("Failed to read vendor ID");
                        if(!(std::istringstream(modalias.substr(10,4)) >> std::hex >> pid))
                            throw linux_backend_exception("Failed to read product ID");
                        if(!(std::ifstream("/sys/class/video4linux/" + name + "/device/bInterfaceNumber") >> std::hex >> mi))
                            throw linux_backend_exception("Failed to read interface number");

                        uvc_device_info info{};
                        info.pid = pid;
                        info.vid = vid;
                        info.mi = mi;
                        info.id = dev_name;
                        info.device_path = std::string(buff);
                        info.unique_id = busnum + "-" + devpath + "-" + devnum;
                        action(info, dev_name);
                    }
                    catch(const std::exception & e)
                    {
                        LOG_INFO("Not a USB video device: " << e.what());
                    }
                }
                closedir(dir);
            }

            static uint32_t get_cid(rs_option option)
            {
                switch(option)
                {
                case RS_OPTION_BACKLIGHT_COMPENSATION: return V4L2_CID_BACKLIGHT_COMPENSATION;
                case RS_OPTION_BRIGHTNESS: return V4L2_CID_BRIGHTNESS;
                case RS_OPTION_CONTRAST: return V4L2_CID_CONTRAST;
                case RS_OPTION_EXPOSURE: return V4L2_CID_EXPOSURE_ABSOLUTE; // Is this actually valid? I'm getting a lot of VIDIOC error 22s...
                case RS_OPTION_GAIN: return V4L2_CID_GAIN;
                case RS_OPTION_GAMMA: return V4L2_CID_GAMMA;
                case RS_OPTION_HUE: return V4L2_CID_HUE;
                case RS_OPTION_SATURATION: return V4L2_CID_SATURATION;
                case RS_OPTION_SHARPNESS: return V4L2_CID_SHARPNESS;
                case RS_OPTION_WHITE_BALANCE: return V4L2_CID_WHITE_BALANCE_TEMPERATURE;
                case RS_OPTION_ENABLE_AUTO_EXPOSURE: return V4L2_CID_EXPOSURE_AUTO; // Automatic gain/exposure control
                case RS_OPTION_ENABLE_AUTO_WHITE_BALANCE: return V4L2_CID_AUTO_WHITE_BALANCE;
                default: throw linux_backend_exception(to_string() << "no v4l2 cid for option " << option);
                }
            }

            v4l_uvc_device(const uvc_device_info& info, bool use_memory_map = false)
                : _name(""), _info(),
                  _is_capturing(false),
                  _is_alive(true),
                  _thread(nullptr),
                  _use_memory_map(use_memory_map)
            {
                foreach_uvc_device([&info, this](const uvc_device_info& i, const std::string& name)
                {
                    if (i == info)
                    {
                        _name = name;
                        _info = i;
                        _device_path = i.device_path;
                    }
                });
                if (_name == "")
                    throw linux_backend_exception("device is no longer connected!");

                _named_mtx = std::unique_ptr<named_mutex>(new named_mutex(_name, 5000));
            }

            void capture_loop()
            {
                try
                {
                    while(_is_capturing)
                    {
                        poll();
                        std::this_thread::sleep_for(std::chrono::milliseconds(10));
                    }
                }
                catch (const std::exception& ex)
                {
                    LOG_ERROR(ex.what());
                }
            }

            ~v4l_uvc_device()
            {
                _is_capturing = false;
                if (_thread) _thread->join();
            }

            void probe_and_commit(stream_profile profile, frame_callback callback) override
            {
                if(!_is_capturing && !_callback)
                {
                    v4l2_format fmt = {};
                    fmt.type = V4L2_BUF_TYPE_VIDEO_CAPTURE;
                    fmt.fmt.pix.width       = profile.width;
                    fmt.fmt.pix.height      = profile.height;
                    fmt.fmt.pix.pixelformat = (const big_endian<int> &)profile.format;
                    fmt.fmt.pix.field       = V4L2_FIELD_NONE;
                    if(xioctl(_fd, VIDIOC_S_FMT, &fmt) < 0)
                    {
                        throw linux_backend_exception("xioctl(VIDIOC_S_FMT) failed");
                    }

                    LOG_INFO("Trying to configure fourcc " << fourcc_to_string(fmt.fmt.pix.pixelformat));

                    v4l2_streamparm parm = {};
                    parm.type = V4L2_BUF_TYPE_VIDEO_CAPTURE;
                    if(xioctl(_fd, VIDIOC_G_PARM, &parm) < 0)
                        throw linux_backend_exception("xioctl(VIDIOC_G_PARM) failed");

                    parm.parm.capture.timeperframe.numerator = 1;
                    parm.parm.capture.timeperframe.denominator = profile.fps;
                    if(xioctl(_fd, VIDIOC_S_PARM, &parm) < 0)
                        throw linux_backend_exception("xioctl(VIDIOC_S_PARM) failed");

                    // Init memory mapped IO
                    v4l2_requestbuffers req = {};
                    req.count = 4;
                    req.type = V4L2_BUF_TYPE_VIDEO_CAPTURE;
                    req.memory = _use_memory_map ? V4L2_MEMORY_MMAP : V4L2_MEMORY_USERPTR;
                    if(xioctl(_fd, VIDIOC_REQBUFS, &req) < 0)
                    {
                        if(errno == EINVAL)
                            throw linux_backend_exception(_name + " does not support memory mapping");
                        else
                            throw linux_backend_exception("xioctl(VIDIOC_REQBUFS) failed");
                    }
                    if(req.count < 2)
                    {
                        throw linux_backend_exception(to_string() << "Insufficient buffer memory on " << _name);
                    }

                    _buffers.resize(req.count);
                    for(size_t i = 0; i < _buffers.size(); ++i)
                    {
                        v4l2_buffer buf = {};
                        buf.type = V4L2_BUF_TYPE_VIDEO_CAPTURE;
                        buf.memory = _use_memory_map ? V4L2_MEMORY_MMAP : V4L2_MEMORY_USERPTR;
                        buf.index = i;
                        if(xioctl(_fd, VIDIOC_QUERYBUF, &buf) < 0)
                            throw linux_backend_exception("xioctl(VIDIOC_QUERYBUF) failed");

                        _buffers[i].length = buf.length;
                        if ( _use_memory_map )
                        {
                            _buffers[i].start = mmap(NULL, buf.length, PROT_READ | PROT_WRITE, MAP_SHARED, _fd, buf.m.offset);
                            if(_buffers[i].start == MAP_FAILED) linux_backend_exception("mmap failed");
                        }
                        else
                        {
                            _buffers[i].length += META_DATA_SIZE;
                            _buffers[i].start = malloc( buf.length + META_DATA_SIZE);
                             if (!_buffers[i].start) linux_backend_exception("userp allocation failed");
                             memset(_buffers[i].start, 0, _buffers[i].length);
                        }
                    }
                    _profile = profile;
                    _callback = callback;
                }
                else
                {
                    throw wrong_api_call_sequence_exception("Device already streaming!");
                }
            }

            void play() override
            {
                if(!_is_capturing)
                {
                    // Start capturing
                    for(size_t i = 0; i < _buffers.size(); ++i)
                    {
                       v4l2_buffer buf = {};
                       buf.type = V4L2_BUF_TYPE_VIDEO_CAPTURE;
                       buf.memory = _use_memory_map ? V4L2_MEMORY_MMAP : V4L2_MEMORY_USERPTR;
                       buf.index = i;
                       buf.length = _buffers[i].length;

                       if ( !_use_memory_map )
                       {
                           buf.m.userptr = (unsigned long) _buffers[i].start;
                       }
                        if(xioctl(_fd, VIDIOC_QBUF, &buf) < 0)
                            throw linux_backend_exception("xioctl(VIDIOC_QBUF) failed");
                    }

                    v4l2_buf_type type = V4L2_BUF_TYPE_VIDEO_CAPTURE;
                    for(int i=0; i<10; ++i)
                    {
                        if (xioctl(_fd, VIDIOC_STREAMON, &type) < 0)
                        {
                            std::this_thread::sleep_for(std::chrono::milliseconds(100));
                        }
                        else break;
                    }
                    if(xioctl(_fd, VIDIOC_STREAMON, &type) < 0)
                        throw linux_backend_exception("xioctl(VIDIOC_STREAMON) failed");

                    _is_capturing = true;
                    _thread = std::unique_ptr<std::thread>(new std::thread([this](){ capture_loop(); }));
                }
            }

            void stop(stream_profile) override
            {
                if(_is_capturing)
                {
                    _is_capturing = false;
                    _thread->join();
                    _thread.reset();

                    // Stop streamining
                    v4l2_buf_type type = V4L2_BUF_TYPE_VIDEO_CAPTURE;
                    if(xioctl(_fd, VIDIOC_STREAMOFF, &type) < 0)
                        throw linux_backend_exception("xioctl(VIDIOC_STREAMOFF) failed");
                }

                if (_callback)
                {

                    for(size_t i = 0; i < _buffers.size(); i++)
                    {
                        if (_use_memory_map)
                        {
                           if(munmap(_buffers[i].start, _buffers[i].length) < 0) linux_backend_exception("munmap");
                        }
                         else
                        {
                           free(_buffers[i].start);
                           _buffers[i].start = 0;
                        }
                    }

                    // Close memory mapped IO
                    struct v4l2_requestbuffers req = {};
                    req.count = 0;
                    req.type = V4L2_BUF_TYPE_VIDEO_CAPTURE;
                    req.memory = _use_memory_map ? V4L2_MEMORY_MMAP : V4L2_MEMORY_USERPTR;
                    if(xioctl(_fd, VIDIOC_REQBUFS, &req) < 0)
                    {
                        if(errno == EINVAL)
                            LOG_ERROR(_name + " does not support memory mapping");
                        else
                            throw linux_backend_exception("xioctl(VIDIOC_REQBUFS) failed");
                    }

                    _callback = nullptr;
                }
            }

            std::string fourcc_to_string(uint32_t id) const
            {
                uint32_t device_fourcc = id;
                char fourcc_buff[sizeof(device_fourcc)+1];
                memcpy(fourcc_buff, &device_fourcc, sizeof(device_fourcc));
                fourcc_buff[sizeof(device_fourcc)] = 0;
                return fourcc_buff;
            }

            void poll()
            {
                int max_fd = _fd;
                fd_set fds{};
                FD_ZERO(&fds);
                FD_SET(_fd, &fds);

                struct timeval tv = {5,0};
                auto val = select(max_fd+1, &fds, NULL, NULL, &tv);
                if(val < 0)
                {
                    if (errno == EINTR)
                        return;

                    throw linux_backend_exception("select failed");
                }
                else if(val > 0)
                {
                    if(FD_ISSET(_fd, &fds))
                    {
                        FD_ZERO(&fds);
                        FD_SET(_fd, &fds);
                        v4l2_buffer buf = {};
                        buf.type = V4L2_BUF_TYPE_VIDEO_CAPTURE;
                        buf.memory = _use_memory_map ? V4L2_MEMORY_MMAP : V4L2_MEMORY_USERPTR;
                        if(xioctl(_fd, VIDIOC_DQBUF, &buf) < 0)
                        {
                            if(errno == EAGAIN)
                                return;

                            throw linux_backend_exception("xioctl(VIDIOC_DQBUF) failed");
                        }

                        frame_object fo { (int)_buffers[buf.index].length,
                                        _buffers[buf.index].start };


<<<<<<< HEAD
//                        std::cout<<"METADATA: ";
//                        for(auto i=2; i<6; i++)
//                        {
//                            std::cout<<std::hex<<(int)*(byte*)(_buffers[buf.index].start + buf.length + i - 256)<<" ";
//                        };

//                        std::cout<<"\n";

=======
                        std::cout<<"METADATA: ";
                        for(auto i=0; i<META_DATA_SIZE; i++)
                        {
                            std::cout<<std::hex<<(int)*(byte*)(_buffers[buf.index].start + buf.length + i - 256)<<" ";
                        };

                        std::cout<<"\n";
                        // TODO: Print _buffers[buf.index].start + SIZEOF(frame) until
                        //             _buffers[buf.index].start + SIZEOF(frame) + SIZEOF(METADATA)
                        //       as hex bytesft
>>>>>>> 98af27c0

                        _callback(_profile, fo);

                         memset(_buffers[buf.index].start, 0, _buffers[buf.index].length);
                        if(xioctl(_fd, VIDIOC_QBUF, &buf) < 0)
                            throw linux_backend_exception("xioctl(VIDIOC_QBUF) failed");
                    }
                    else
                    {
                        throw linux_backend_exception("FD_ISSET returned false");
                    }
                }
                else
                {
                    LOG_WARNING("Frames didn't arrived within 5 seconds");
                }

            }

            void set_power_state(power_state state) override
            {
                if (state == D0 && _state == D3)
                {
                    _fd = open(_name.c_str(), O_RDWR | O_NONBLOCK, 0);
                    if(_fd < 0)
                        throw linux_backend_exception(to_string() << "Cannot open '" << _name);

                    v4l2_capability cap = {};
                    if(xioctl(_fd, VIDIOC_QUERYCAP, &cap) < 0)
                    {
                        if(errno == EINVAL)
                            throw linux_backend_exception(_name + " is no V4L2 device");
                        else
                            throw linux_backend_exception("xioctl(VIDIOC_QUERYCAP) failed");
                    }
                    if(!(cap.capabilities & V4L2_CAP_VIDEO_CAPTURE))
                        throw linux_backend_exception(_name + " is no video capture device");

                    if(!(cap.capabilities & V4L2_CAP_STREAMING))
                        throw linux_backend_exception(_name + " does not support streaming I/O");

                    // Select video input, video standard and tune here.
                    v4l2_cropcap cropcap = {};
                    cropcap.type = V4L2_BUF_TYPE_VIDEO_CAPTURE;
                    if(xioctl(_fd, VIDIOC_CROPCAP, &cropcap) == 0)
                    {
                        v4l2_crop crop = {};
                        crop.type = V4L2_BUF_TYPE_VIDEO_CAPTURE;
                        crop.c = cropcap.defrect; // reset to default
                        if(xioctl(_fd, VIDIOC_S_CROP, &crop) < 0)
                        {
                            switch (errno)
                            {
                            case EINVAL: break; // Cropping not supported
                            default: break; // Errors ignored
                            }
                        }
                    } else {} // Errors ignored
                }
                if (state == D3 && _state == D0)
                {
                    stop(_profile);
                    if(close(_fd) < 0)
                        throw linux_backend_exception("close(...) failed");

                    _fd = 0;
                }
                _state = state;
            }
            power_state get_power_state() const override { return _state; }

            void init_xu(const extension_unit& xu) override {}
            void set_xu(const extension_unit& xu, uint8_t control, const uint8_t* data, int size) override
            {
                uvc_xu_control_query q = {static_cast<uint8_t>(xu.unit), control, UVC_SET_CUR,
                                          static_cast<uint16_t>(size), const_cast<uint8_t *>(data)};
                if(xioctl(_fd, UVCIOC_CTRL_QUERY, &q) < 0)
                    throw linux_backend_exception("set_xu(...). xioctl(UVCIOC_CTRL_QUERY) failed");
            }
            void get_xu(const extension_unit& xu, uint8_t control, uint8_t* data, int size) const override
            {
                uvc_xu_control_query q = {static_cast<uint8_t>(xu.unit), control, UVC_GET_CUR,
                                          static_cast<uint16_t>(size), const_cast<uint8_t *>(data)};
                if(xioctl(_fd, UVCIOC_CTRL_QUERY, &q) < 0)
                    throw linux_backend_exception("get_xu(...). xioctl(UVCIOC_CTRL_QUERY) failed");
            }
            control_range get_xu_range(const extension_unit& xu, uint8_t control, int len) const override
            {
                control_range result{};
                __u16 size = 0;
                __u32 value = 0; // all of the real sense extended controls are up to 4 bytes
                                // checking return value for UVC_GET_LEN and allocating
                                // appropriately might be better
                __u8 * data = (__u8 *)&value;
                struct uvc_xu_control_query xquery = {};
                memset(&xquery, 0, sizeof(xquery));
                xquery.query = UVC_GET_LEN;
                xquery.size = 2; // size seems to always be 2 for the LEN query, but
                                 //doesn't seem to be documented. Use result for size
                                 //in all future queries of the same control number
                xquery.selector = control;
                xquery.unit = xu.unit;
                xquery.data = (__u8 *)&size;

                if(-1 == ioctl(_fd,UVCIOC_CTRL_QUERY,&xquery)){
                    throw linux_backend_exception("xioctl(UVC_GET_LEN) failed");
                }

                assert(size<=4);

                xquery.query = UVC_GET_MIN;
                xquery.size = size;
                xquery.selector = control;
                xquery.unit = xu.unit;
                xquery.data = data;
                if(-1 == ioctl(_fd,UVCIOC_CTRL_QUERY,&xquery)){
                    throw linux_backend_exception("xioctl(UVC_GET_MIN) failed");
                }
                result.min = value;

                xquery.query = UVC_GET_MAX;
                xquery.size = size;
                xquery.selector = control;
                xquery.unit = xu.unit;
                xquery.data = data;
                if(-1 == ioctl(_fd,UVCIOC_CTRL_QUERY,&xquery)){
                    throw linux_backend_exception("xioctl(UVC_GET_MAX) failed");
                }
                result.max = value;

                xquery.query = UVC_GET_DEF;
                xquery.size = size;
                xquery.selector = control;
                xquery.unit = xu.unit;
                xquery.data = data;
                if(-1 == ioctl(_fd,UVCIOC_CTRL_QUERY,&xquery)){
                    throw linux_backend_exception("xioctl(UVC_GET_DEF) failed");
                }
                result.def = value;

                xquery.query = UVC_GET_RES;
                xquery.size = size;
                xquery.selector = control;
                xquery.unit = xu.unit;
                xquery.data = data;
                if(-1 == ioctl(_fd,UVCIOC_CTRL_QUERY,&xquery)){
                    throw linux_backend_exception("xioctl(UVC_GET_CUR) failed");
                }
                result.step = value;

                return result;
            }

            int get_pu(rs_option opt) const override
            {
                struct v4l2_control control = {get_cid(opt), 0};
                if (xioctl(_fd, VIDIOC_G_CTRL, &control) < 0)
                    throw linux_backend_exception("xioctl(VIDIOC_G_CTRL) failed");

                if (RS_OPTION_ENABLE_AUTO_EXPOSURE==opt)  { control.value = (V4L2_EXPOSURE_MANUAL==control.value) ? 0 : 1; }
                return control.value;
            }

            void set_pu(rs_option opt, int value) override
            {
                struct v4l2_control control = {get_cid(opt), value};
                if (RS_OPTION_ENABLE_AUTO_EXPOSURE==opt) { control.value = value ? V4L2_EXPOSURE_APERTURE_PRIORITY : V4L2_EXPOSURE_MANUAL; }
                if (xioctl(_fd, VIDIOC_S_CTRL, &control) < 0)
                    throw linux_backend_exception("xioctl(VIDIOC_S_CTRL) failed");
            }

            control_range get_pu_range(rs_option option) const override
            {
                control_range range{};

                // Auto controls range is trimed to {0,1} range
                if(option >= RS_OPTION_ENABLE_AUTO_EXPOSURE && option <= RS_OPTION_ENABLE_AUTO_WHITE_BALANCE)
                {
                    range.min  = 0;
                    range.max  = 1;
                    range.step = 1;
                    range.def  = 1;
                    return range;
                }

                struct v4l2_queryctrl query = {};
                query.id = get_cid(option);
                if (xioctl(_fd, VIDIOC_QUERYCTRL, &query) < 0)
                {
                    // Some controls (exposure, auto exposure, auto hue) do not seem to work on V4L2
                    // Instead of throwing an error, return an empty range. This will cause this control to be omitted on our UI sample.
                    // TODO: Figure out what can be done about these options and make this work
                    query.minimum = query.maximum = 0;
                }

                range.min  = query.minimum;
                range.max  = query.maximum;
                range.step = query.step;
                range.def  = query.default_value;

                return range;
            }

            std::vector<stream_profile> get_profiles() const override
            {

                std::vector<stream_profile> results;

                // Retrieve the caps one by one, first get pixel format, then sizes, then
                // frame rates. See http://linuxtv.org/downloads/v4l-dvb-apis for reference.
                v4l2_fmtdesc pixel_format = {};
                pixel_format.type = V4L2_BUF_TYPE_VIDEO_CAPTURE;
                while (ioctl(_fd, VIDIOC_ENUM_FMT, &pixel_format) == 0)
                {
                    v4l2_frmsizeenum frame_size = {};
                    frame_size.pixel_format = pixel_format.pixelformat;

                    uint32_t fourcc = (const big_endian<int> &)pixel_format.pixelformat;

                    if (pixel_format.pixelformat == 0)
                    {
                        // Microsoft Depth GUIDs for R400 series are not yet recognized
                        // by the Linux kernel, but they do not require a patch, since there
                        // are "backup" Z16 and Y8 formats in place
                        std::vector<std::string> known_problematic_formats = {
                            "00000050-0000-0010-8000-00aa003",
                            "00000032-0000-0010-8000-00aa003",
                        };

                        if (std::find(known_problematic_formats.begin(),
                                      known_problematic_formats.end(),
                                      (const char*)pixel_format.description) ==
                            known_problematic_formats.end())
                        {
                            const std::string s(to_string() << "!" << pixel_format.description);
                            std::regex rgx("!([0-9a-f]+)-.*");
                            std::smatch match;

                            if (std::regex_search(s.begin(), s.end(), match, rgx))
                            {
                                std::stringstream ss;
                                ss <<  match[1];
                                int id;
                                ss >> std::hex >> id;
                                fourcc = (const big_endian<int> &)id;

                                auto format_str = fourcc_to_string(id);
                                LOG_WARNING("Pixel format " << pixel_format.description << " likely requires patch for fourcc code " << format_str << "!");
                            }
                        }
                    }
                    else
                    {
                        LOG_DEBUG("Recognized pixel-format " << pixel_format.description);
                    }

                    while (ioctl(_fd, VIDIOC_ENUM_FRAMESIZES, &frame_size) == 0)
                    {
                        v4l2_frmivalenum frame_interval = {};
                        frame_interval.pixel_format = pixel_format.pixelformat;
                        frame_interval.width = frame_size.discrete.width;
                        frame_interval.height = frame_size.discrete.height;
                        while (ioctl(_fd, VIDIOC_ENUM_FRAMEINTERVALS, &frame_interval) == 0)
                        {
                            if (frame_interval.type == V4L2_FRMIVAL_TYPE_DISCRETE)
                            {
                                if (frame_interval.discrete.numerator != 0)
                                {
                                    auto fps =
                                        static_cast<float>(frame_interval.discrete.denominator) /
                                        static_cast<float>(frame_interval.discrete.numerator);

                                    stream_profile p{};
                                    p.format = fourcc;
                                    p.width = frame_size.discrete.width;
                                    p.height = frame_size.discrete.height;
                                    p.fps = fps;
                                    if (fourcc != 0) results.push_back(p);
                                }
                            }

                            ++frame_interval.index;
                        }

                         ++frame_size.index;
                    }

                    ++pixel_format.index;
                }
                return results;
            }

            void lock() const override
            {
                _named_mtx->lock();
            }
            void unlock() const override
            {
                _named_mtx->unlock();
            }

            std::string get_device_location() const override { return _device_path; }

        private:
            power_state _state = D3;
            std::string _name;
            std::string _device_path;
            uvc_device_info _info;
            int _fd;
            std::vector<buffer> _buffers;
            stream_profile _profile;
            frame_callback _callback;
            std::atomic<bool> _is_capturing;
            std::atomic<bool> _is_alive;
            std::unique_ptr<std::thread> _thread;
            std::unique_ptr<named_mutex> _named_mtx;
            bool _use_memory_map;
        };

        class v4l_backend : public backend
        {
        public:
            std::shared_ptr<uvc_device> create_uvc_device(uvc_device_info info) const override
            {
                return std::make_shared<uvc::retry_controls_work_around>(
                        std::make_shared<v4l_uvc_device>(info));
            }
            std::vector<uvc_device_info> query_uvc_devices() const override
            {
                std::vector<uvc_device_info> results;
                v4l_uvc_device::foreach_uvc_device(
                [&results](const uvc_device_info& i, const std::string&)
                {
                    results.push_back(i);
                });
                return results;
            }

            std::shared_ptr<usb_device> create_usb_device(usb_device_info info) const override
            {
                return std::make_shared<v4l_usb_device>(info);
            }
            std::vector<usb_device_info> query_usb_devices() const override
            {
                libusb_context * usb_context = nullptr;
                int status = libusb_init(&usb_context);
                if(status < 0)
                    throw linux_backend_exception(to_string() << "libusb_init(...) returned " << libusb_error_name(status));

                std::vector<usb_device_info> results;
                v4l_usb_device::foreach_usb_device(usb_context,
                [&results](const usb_device_info& i, libusb_device* dev)
                {
                    results.push_back(i);
                });
                libusb_exit(usb_context);

                return results;
            }

            std::shared_ptr<hid_device> create_hid_device(hid_device_info info) const override
            {
                return std::make_shared<v4l_hid_device>(info);
            }

            std::vector<hid_device_info> query_hid_devices() const override
            {
                std::map<std::string, hid_device_info> hid_device_info_map;
                v4l_hid_device::foreach_hid_device([&](const hid_device_info& hid_dev_info, const std::string&){
                    hid_device_info_map.insert(std::make_pair(hid_dev_info.unique_id, hid_dev_info));
                });

                std::vector<hid_device_info> results;
                for (auto&& elem : hid_device_info_map)
                {
                    results.push_back(elem.second);
                }

                return results;
            }
        };

        std::shared_ptr<backend> create_backend()
        {
            return std::make_shared<v4l_backend>();
        }

    }
}

#endif<|MERGE_RESOLUTION|>--- conflicted
+++ resolved
@@ -1263,27 +1263,6 @@
                                         _buffers[buf.index].start };
 
 
-<<<<<<< HEAD
-//                        std::cout<<"METADATA: ";
-//                        for(auto i=2; i<6; i++)
-//                        {
-//                            std::cout<<std::hex<<(int)*(byte*)(_buffers[buf.index].start + buf.length + i - 256)<<" ";
-//                        };
-
-//                        std::cout<<"\n";
-
-=======
-                        std::cout<<"METADATA: ";
-                        for(auto i=0; i<META_DATA_SIZE; i++)
-                        {
-                            std::cout<<std::hex<<(int)*(byte*)(_buffers[buf.index].start + buf.length + i - 256)<<" ";
-                        };
-
-                        std::cout<<"\n";
-                        // TODO: Print _buffers[buf.index].start + SIZEOF(frame) until
-                        //             _buffers[buf.index].start + SIZEOF(frame) + SIZEOF(METADATA)
-                        //       as hex bytesft
->>>>>>> 98af27c0
 
                         _callback(_profile, fo);
 
