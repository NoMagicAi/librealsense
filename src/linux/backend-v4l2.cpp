--- conflicted
+++ resolved
@@ -519,12 +519,6 @@
 
         void v4l_uvc_device::probe_and_commit(stream_profile profile, frame_callback callback, int buffers)
         {
-<<<<<<< HEAD
-=======
-            if(!zero_copy)
-                buffers = 3;
-
->>>>>>> bb5f2f9c
             if(!_is_capturing && !_callback)
             {
                 v4l2_fmtdesc pixel_format = {};
