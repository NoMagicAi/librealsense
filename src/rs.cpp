--- conflicted
+++ resolved
@@ -1418,18 +1418,14 @@
 }
 HANDLE_EXCEPTIONS_AND_RETURN(, config, stream)
 
-<<<<<<< HEAD
-void rs2_config_disable_all_streams(rs2_config* config, rs2_error ** error) BEGIN_API_CALL
-=======
-void rs2_config_disable_indexed_stream(rs2_config* config, rs2_stream stream, int index, rs2_error ** error) try
+void rs2_config_disable_indexed_stream(rs2_config* config, rs2_stream stream, int index, rs2_error ** error) BEGIN_API_CALL
 {
     VALIDATE_NOT_NULL(config);
     config->config->disable_stream(stream, index);
 }
 HANDLE_EXCEPTIONS_AND_RETURN(, config, stream, index)
 
-void rs2_config_disable_all_streams(rs2_config* config, rs2_error ** error) try
->>>>>>> 5688d683
+void rs2_config_disable_all_streams(rs2_config* config, rs2_error ** error) BEGIN_API_CALL
 {
     VALIDATE_NOT_NULL(config);
     config->config->disable_all_streams();
