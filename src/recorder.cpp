--- conflicted
+++ resolved
@@ -357,14 +357,6 @@
                 c.param1 = _rec->save_blob(&p, sizeof(p));
                 vector<uint8_t> frame((uint8_t*)f.pixels, 
                                       (uint8_t*)f.pixels + f.size);
-<<<<<<< HEAD
-                auto compressed = _compression.encode(frame);
-                c.param2 = _rec->save_blob(compressed.data(), compressed.size());
-                c.param4 = compressed.size();
-                c.param3 = _save_frames ? 0 : 1;
-                auto dec = _compression.decode(compressed);
-                frame_object fo{ dec.size(), dec.data() };
-=======
                 auto compressed = _compression->encode(frame);
                 c.param2 = _rec->save_blob(compressed.data(), static_cast<int>(compressed.size()));
                 c.param4 = static_cast<int>(compressed.size());
@@ -372,7 +364,6 @@
                 auto dec = _compression->decode(compressed);
                 _compression->effect = (100.0f * compressed.size()) / frame.size();
                 frame_object fo{ static_cast<int>(dec.size()), dec.data() };
->>>>>>> a3c2c7e3
                 callback(p, fo);
             });
             vector<stream_profile> ps{ profile };
@@ -549,12 +540,8 @@
         }
 
         record_backend::record_backend(shared_ptr<backend> source)
-<<<<<<< HEAD
-            : _source(source), _rec(make_shared<recording>()), _entity_count(1)
-=======
             : _source(source), _rec(make_shared<recording>()), _entity_count(1),
               _compression(make_shared<compression_algorithm>())
->>>>>>> a3c2c7e3
         {
         }
 
@@ -772,11 +759,7 @@
                             {
                                 frame_blob = _compression.decode(_rec->load_blob(c_ptr->param2));
                             }
-<<<<<<< HEAD
-                            frame_object fo{ frame_blob.size(), frame_blob.data() };
-=======
                             frame_object fo{ static_cast<int>(frame_blob.size()), frame_blob.data() };
->>>>>>> a3c2c7e3
                             pair.second(p, fo);
                             break;
                         }
