// License: Apache 2.0. See LICENSE file in root directory.
// Copyright(c) 2016 Intel Corporation. All Rights Reserved.

#include "image.h"
#include "ds5-private.h"
#include "ds5t.h"

namespace rsimpl
{
    struct cam_mode { int2 dims; std::vector<int> fps; };

    static const cam_mode ds5t_fisheye_modes[] = {
        {{ 640, 480}, {30}},
        {{ 640, 480}, {60}},
    };

    static const cam_mode ds5t_color_modes[] = {
        {{1920, 1080}, {30}},
        {{1280,  720}, {6,30,60}},
        {{ 960,  540}, {6,30,60}},
        {{ 848,  480}, {6,30,60}},
        {{ 640,  480}, {6,30,60}},
        {{ 640,  360}, {6,30,60}},
        {{ 424,  240}, {6,30,60}},
        {{ 320,  240}, {6,30,60}},
        {{ 320,  180}, {6,30,60}},
    };

    static const cam_mode ds5t_depth_modes[] = {
        {{1280, 720}, {6,15,30}},
        {{ 960, 540}, {6,15,30,60}},
        {{ 640, 480}, {6,15,30,60}},
        {{ 640, 360}, {6,15,30,60}},
        {{ 480, 270}, {6,15,30,60}},
    };

    static const cam_mode ds5t_ir_only_modes[] = {
        {{1280, 720}, {6,15,30}},
        {{ 960, 540}, {6,15,30,60}},
        {{ 640, 480}, {6,15,30,60}},
        {{ 640, 360}, {6,15,30,60}},
        {{ 480, 270}, {6,15,30,60}},
    };

    static static_device_info get_ds5t_info(std::shared_ptr<uvc::device> device)
    {
        static_device_info info;

        // Populate miscellaneous info about device
        info.name = {"Intel RealSense DS5 Tracking"};
        std::timed_mutex mutex;
        ds5::get_module_serial_string(*device, mutex, info.serial, ds5::fw_version_offset);
        ds5::get_firmware_version_string(*device, mutex, info.firmware_version);

        info.nominal_depth_scale = 0.001f;

        info.capabilities_vector.push_back(RS_CAPABILITIES_COLOR);
        info.capabilities_vector.push_back(RS_CAPABILITIES_DEPTH);
        info.capabilities_vector.push_back(RS_CAPABILITIES_INFRARED);
        info.capabilities_vector.push_back(RS_CAPABILITIES_INFRARED2);
        info.capabilities_vector.push_back(RS_CAPABILITIES_FISH_EYE);
        info.capabilities_vector.push_back(RS_CAPABILITIES_MOTION_EVENTS);

        // Populate fisheye modes on subdevice 3
        info.stream_subdevices[RS_STREAM_FISHEYE] = 3;
        for(auto & m : ds5t_fisheye_modes)
        {
            for(auto fps : m.fps)
            {
                info.subdevice_modes.push_back({3, m.dims, pf_raw8, fps, {m.dims.x, m.dims.y}, {}, {0}});
            }
        }

        // Populate color modes on subdevice 2
        info.stream_subdevices[RS_STREAM_COLOR] = 2;
        for(auto & m : ds5t_color_modes)
        {
            for(auto fps : m.fps)
            {
                info.subdevice_modes.push_back({2, m.dims, pf_yuy2, fps, {m.dims.x, m.dims.y}, {}, {0}});
            }
        }

        // Populate IR mode on subdevice 1
        info.stream_subdevices[RS_STREAM_INFRARED] = 1;
        info.stream_subdevices[RS_STREAM_INFRARED2] = 1;
        for(auto & m : ds5t_ir_only_modes)
        {
            for(auto fps : m.fps)
            {
                info.subdevice_modes.push_back({1, m.dims, pf_y8, fps, {m.dims.x, m.dims.y}, {}, {0}});
            }
        }

        // Populate depth modes on subdevice 0
        info.stream_subdevices[RS_STREAM_DEPTH] = 0;
        for(auto & m : ds5t_depth_modes)
        {
            for(auto fps : m.fps)
            {
                info.subdevice_modes.push_back({0, m.dims, pf_z16, fps, {m.dims.x, m.dims.y}, {}, {0}});
            }
        }

        // Populate presets
        for(int i=0; i<RS_PRESET_COUNT; ++i)
        {
            info.presets[RS_STREAM_COLOR   ][i] = {true, 640, 480, RS_FORMAT_RGB8, 60};
            info.presets[RS_STREAM_DEPTH   ][i] = {true, 640, 480, RS_FORMAT_Z16, 60};
            info.presets[RS_STREAM_INFRARED][i] = {true, 640, 480, RS_FORMAT_Y8, 60};
            info.presets[RS_STREAM_FISHEYE ][i] = {true, 640, 480, RS_FORMAT_RAW8, 60};
        }

        return info;
    }

    ds5t_camera::ds5t_camera(std::shared_ptr<uvc::device> device, const static_device_info & info) :
        ds5_camera(device, info)
    {

    }

    static bool is_fisheye_uvc_control(rs_option option)
    {
        return (option == RS_OPTION_FISHEYE_COLOR_EXPOSURE) ||
               (option == RS_OPTION_FISHEYE_COLOR_GAIN);
    }

    void ds5t_camera::set_options(const rs_option options[], size_t count, const double values[])
    {
        auto & dev = get_device();

        for (size_t i = 0; i < count; ++i)
        {
            if (is_fisheye_uvc_control(options[i]))
            {
                uvc::set_pu_control_with_retry(get_device(), 3, options[i], static_cast<int>(values[i]));
            }
        }

        ds5_camera::set_options(options, count, values);
    }

    void ds5t_camera::get_options(const rs_option options[], size_t count, double values[])
    {
        auto & dev = get_device();

        for (size_t i = 0; i < count; ++i)
        {
            if (is_fisheye_uvc_control(options[i]))
            {
                values[i] = uvc::get_pu_control(dev, 3, options[i]);
            }
        }

        ds5_camera::get_options(options, count, values);
<<<<<<< HEAD
    }

    rs_stream ds5t_camera::select_key_stream(const std::vector<rsimpl::subdevice_mode_selection> & selected_modes)
    {
        // DS5t may have a different behaviour here. This is a placeholder
        throw std::runtime_error(to_string() << __FUNCTION__ << " is not implemented");
=======
>>>>>>> e17c630d
    }

    std::shared_ptr<rs_device> make_ds5t_device(std::shared_ptr<uvc::device> device)
    {
        LOG_INFO("Connecting to Intel RealSense DS5 Tracking");

        ds5::claim_ds5_monitor_interface(*device);
        ds5::claim_ds5_motion_module_interface(*device);

        return std::make_shared<ds5t_camera>(device, get_ds5t_info(device));
    }

} // namespace rsimpl::ds5t<|MERGE_RESOLUTION|>--- conflicted
+++ resolved
@@ -154,15 +154,12 @@
         }
 
         ds5_camera::get_options(options, count, values);
-<<<<<<< HEAD
     }
 
     rs_stream ds5t_camera::select_key_stream(const std::vector<rsimpl::subdevice_mode_selection> & selected_modes)
     {
         // DS5t may have a different behaviour here. This is a placeholder
         throw std::runtime_error(to_string() << __FUNCTION__ << " is not implemented");
-=======
->>>>>>> e17c630d
     }
 
     std::shared_ptr<rs_device> make_ds5t_device(std::shared_ptr<uvc::device> device)
