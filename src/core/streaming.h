// License: Apache 2.0. See LICENSE file in root directory.
// Copyright(c) 2015 Intel Corporation. All Rights Reserved.
#pragma once
<<<<<<< HEAD
#include "types.h"
=======

#include "options.h"

>>>>>>> 670bbfe7
#include <functional>

namespace rsimpl2
{
    class stream_profile_interface
    {
    public:
        virtual bool  is_recommended() const = 0;
        virtual size_t get_size() const = 0;
        virtual unsigned int get_fps() const = 0;

        virtual ~stream_profile_interface() = default;
    };

    class sensor_interface;

    class frame_interface
    {
    public:
        virtual double get_timestamp() const = 0;
        virtual rs2_timestamp_domain get_timestamp_domain() const = 0;

        virtual unsigned int get_stream_index() const = 0;

        virtual const uint8_t* get_data() const = 0;
        virtual size_t get_data_size() const = 0;

        virtual const sensor_interface& get_sensor() const = 0;

        virtual ~frame_interface() = default;
    };

    using on_frame = std::function<void(frame_interface*)>;
    using stream_profiles = std::vector<std::shared_ptr<stream_profile_interface>>;

    class info_interface
    {
    public:
        virtual const std::string& get_info(rs2_camera_info info) const = 0;
        virtual bool supports_info(rs2_camera_info info) const = 0;

        virtual ~info_interface() = default;
    };

    class sensor_interface : public virtual info_interface, public virtual options_interface
    {
    public:
        virtual std::vector<stream_profile> get_principal_requests() = 0;
        virtual void open(const std::vector<stream_profile>& requests) = 0;
        virtual void close() = 0;

        virtual void register_notifications_callback(notifications_callback_ptr callback) = 0;

        virtual void start(frame_callback_ptr callback) = 0;
        virtual void stop() = 0;

        virtual bool is_streaming() const = 0;

//        virtual rs2_stream   get_stream_type(unsigned int index) const = 0;
//        virtual const char*  get_stream_desciption(unsigned int index) const = 0;
//        virtual unsigned int get_streams_count() const = 0;

//        virtual stream_profiles get_profiles() const = 0;

//        virtual void start(const stream_profile_interface& profile) = 0;

//        virtual void stop() = 0;

//        virtual void set_callback(on_frame callback) = 0;

//        virtual bool is_streaming() const = 0;

        virtual ~sensor_interface() = default;
    };

    class device_interface : public virtual info_interface
    {
    public:
        virtual sensor_interface& get_sensor(size_t i) = 0;
<<<<<<< HEAD
=======
        virtual const sensor_interface& get_sensor(size_t i) const = 0;
>>>>>>> 670bbfe7
        virtual size_t get_sensors_count() const = 0;

        virtual void hardware_reset() = 0;

        virtual rs2_extrinsics get_extrinsics(size_t from, rs2_stream from_stream, size_t to, rs2_stream to_stream) const = 0;

        virtual ~device_interface() = default;
    };
}<|MERGE_RESOLUTION|>--- conflicted
+++ resolved
@@ -1,13 +1,10 @@
 // License: Apache 2.0. See LICENSE file in root directory.
 // Copyright(c) 2015 Intel Corporation. All Rights Reserved.
 #pragma once
-<<<<<<< HEAD
-#include "types.h"
-=======
 
 #include "options.h"
-
->>>>>>> 670bbfe7
+#include "types.h" //stream_profile, notifications_callback_ptr, frame_callback_ptr,
+//#include "rs2.h" //rs2_stream
 #include <functional>
 
 namespace rsimpl2
@@ -87,10 +84,9 @@
     {
     public:
         virtual sensor_interface& get_sensor(size_t i) = 0;
-<<<<<<< HEAD
-=======
+
         virtual const sensor_interface& get_sensor(size_t i) const = 0;
->>>>>>> 670bbfe7
+
         virtual size_t get_sensors_count() const = 0;
 
         virtual void hardware_reset() = 0;
