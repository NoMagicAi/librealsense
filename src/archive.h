--- conflicted
+++ resolved
@@ -319,47 +319,6 @@
 
     MAP_EXTENSION(RS2_EXTENSION_DEPTH_FRAME, librealsense::depth_frame);
 
-<<<<<<< HEAD
-    class motion_frame : public frame
-    {
-    public:
-        motion_frame() : frame()
-        {}
-    };
-
-    MAP_EXTENSION(RS2_EXTENSION_MOTION_FRAME, librealsense::motion_frame);
-
-    class pose_frame : public frame
-    {
-    public:
-        // pose frame data buffer is pose info struct
-        struct pose_info
-        {
-            float3   translation;          /**< X, Y, Z values of translation, in meters (relative to initial position)                                    */
-            float3   velocity;             /**< X, Y, Z values of velocity, in meter/sec                                                                   */
-            float3   acceleration;         /**< X, Y, Z values of acceleration, in meter/sec^2                                                             */
-            float4   rotation;             /**< Qi, Qj, Qk, Qr components of rotation as represented in quaternion rotation (relative to initial position) */
-            float3   angular_velocity;     /**< X, Y, Z values of angular velocity, in radians/sec                                                         */
-            float3   angular_acceleration; /**< X, Y, Z values of angular acceleration, in radians/sec^2                                                   */
-            uint32_t tracker_confidence;   /**< pose data confidence 0x0 - Failed, 0x1 - Low, 0x2 - Medium, 0x3 - High                                     */
-            uint32_t mapper_confidence;    /**< pose data confidence 0x0 - Failed, 0x1 - Low, 0x2 - Medium, 0x3 - High                                     */
-        };
-
-        pose_frame() : frame() {}
-
-        float3   get_translation()          const { return reinterpret_cast<const pose_info*>(data.data())->translation; }
-        float3   get_velocity()             const { return reinterpret_cast<const pose_info*>(data.data())->velocity; }
-        float3   get_acceleration()         const { return reinterpret_cast<const pose_info*>(data.data())->acceleration; }
-        float4   get_rotation()             const { return reinterpret_cast<const pose_info*>(data.data())->rotation; }
-        float3   get_angular_velocity()     const { return reinterpret_cast<const pose_info*>(data.data())->angular_velocity; }
-        float3   get_angular_acceleration() const { return reinterpret_cast<const pose_info*>(data.data())->angular_acceleration; }
-        uint32_t get_tracker_confidence()   const { return reinterpret_cast<const pose_info*>(data.data())->tracker_confidence; }
-        uint32_t get_mapper_confidence()    const { return reinterpret_cast<const pose_info*>(data.data())->mapper_confidence; }
-    };
-
-    MAP_EXTENSION(RS2_EXTENSION_POSE_FRAME, librealsense::pose_frame);
-
-=======
     // Disparity frame provides an alternative representation of the depth data for stereo-based depth sensors
     // In addition for the depth frame API it allows to query the stereoscopic baseline required to transform depth to disparity and vice versa
     class disparity_frame : public depth_frame
@@ -415,8 +374,45 @@
 
     MAP_EXTENSION(RS2_EXTENSION_DISPARITY_FRAME, librealsense::disparity_frame);
 
-    //TODO: Define Motion Frame
->>>>>>> b52ce65a
+    class motion_frame : public frame
+    {
+    public:
+        motion_frame() : frame()
+        {}
+    };
+
+    MAP_EXTENSION(RS2_EXTENSION_MOTION_FRAME, librealsense::motion_frame);
+
+    class pose_frame : public frame
+    {
+    public:
+        // pose frame data buffer is pose info struct
+        struct pose_info
+        {
+            float3   translation;          /**< X, Y, Z values of translation, in meters (relative to initial position)                                    */
+            float3   velocity;             /**< X, Y, Z values of velocity, in meter/sec                                                                   */
+            float3   acceleration;         /**< X, Y, Z values of acceleration, in meter/sec^2                                                             */
+            float4   rotation;             /**< Qi, Qj, Qk, Qr components of rotation as represented in quaternion rotation (relative to initial position) */
+            float3   angular_velocity;     /**< X, Y, Z values of angular velocity, in radians/sec                                                         */
+            float3   angular_acceleration; /**< X, Y, Z values of angular acceleration, in radians/sec^2                                                   */
+            uint32_t tracker_confidence;   /**< pose data confidence 0x0 - Failed, 0x1 - Low, 0x2 - Medium, 0x3 - High                                     */
+            uint32_t mapper_confidence;    /**< pose data confidence 0x0 - Failed, 0x1 - Low, 0x2 - Medium, 0x3 - High                                     */
+        };
+
+        pose_frame() : frame() {}
+
+        float3   get_translation()          const { return reinterpret_cast<const pose_info*>(data.data())->translation; }
+        float3   get_velocity()             const { return reinterpret_cast<const pose_info*>(data.data())->velocity; }
+        float3   get_acceleration()         const { return reinterpret_cast<const pose_info*>(data.data())->acceleration; }
+        float4   get_rotation()             const { return reinterpret_cast<const pose_info*>(data.data())->rotation; }
+        float3   get_angular_velocity()     const { return reinterpret_cast<const pose_info*>(data.data())->angular_velocity; }
+        float3   get_angular_acceleration() const { return reinterpret_cast<const pose_info*>(data.data())->angular_acceleration; }
+        uint32_t get_tracker_confidence()   const { return reinterpret_cast<const pose_info*>(data.data())->tracker_confidence; }
+        uint32_t get_mapper_confidence()    const { return reinterpret_cast<const pose_info*>(data.data())->mapper_confidence; }
+    };
+
+    MAP_EXTENSION(RS2_EXTENSION_POSE_FRAME, librealsense::pose_frame);
+
 
     class archive_interface : public sensor_part
     {
