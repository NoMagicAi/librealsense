// License: Apache 2.0. See LICENSE file in root directory.
// Copyright(c) 2015 Intel Corporation. All Rights Reserved.

#pragma once

#include "types.h"
#include "core/streaming.h"
<<<<<<< HEAD

=======
>>>>>>> 3e8d9d0b
#include <atomic>
#include <array>
#include <math.h>

namespace librealsense
{
    class archive_interface;
    class md_attribute_parser_base;
    class frame;
}

struct frame_additional_data
{
    rs2_time_t timestamp = 0;
    unsigned long long frame_number = 0;
    unsigned int    fps = 0;
    rs2_format      format = RS2_FORMAT_ANY;
    rs2_stream      stream_type = RS2_STREAM_COUNT;
    rs2_timestamp_domain timestamp_domain = RS2_TIMESTAMP_DOMAIN_HARDWARE_CLOCK;
    rs2_time_t      system_time = 0;
    rs2_time_t      frame_callback_started = 0;
    uint32_t        metadata_size = 0;
    bool            fisheye_ae_mode = false;
    std::array<uint8_t,MAX_META_DATA_SIZE> metadata_blob;

    frame_additional_data() {};

    frame_additional_data(double in_timestamp, unsigned long long in_frame_number, double in_system_time,
        const rs2_format in_format, rs2_stream in_stream_type, unsigned int fps,
        uint8_t md_size, const uint8_t* md_buf)
        : timestamp(in_timestamp),
          frame_number(in_frame_number),
          system_time(in_system_time),
          fps(fps),
          format(in_format),
          stream_type(in_stream_type),
          metadata_size(md_size)
    {
        // Copy up to 255 bytes to preserve metadata as raw data
        if (metadata_size)
            std::copy(md_buf,md_buf+ std::min(md_size,MAX_META_DATA_SIZE),metadata_blob.begin());
    }
};

struct rs2_frame // esentially an intrusive shared_ptr<frame>
{
    rs2_frame();
    explicit rs2_frame(librealsense::frame_interface* frame);
    rs2_frame(const rs2_frame& other);
    rs2_frame(rs2_frame&& other);

    rs2_frame& operator=(rs2_frame other);
    ~rs2_frame();

    void swap(rs2_frame& other);

    void attach_continuation(librealsense::frame_continuation&& continuation) const;
    void disable_continuation() const;

    librealsense::frame_interface* get() const;

    void log_callback_start(rs2_time_t timestamp) const;
    void log_callback_end(rs2_time_t timestamp) const;

private:
    librealsense::frame_interface* frame_ptr = nullptr;
};

namespace librealsense
{
    typedef std::map<rs2_frame_metadata, std::shared_ptr<md_attribute_parser_base>> metadata_parser_map;

    // Define a movable but explicitly noncopyable buffer type to hold our frame data
    class frame : public frame_interface
    {
    public:
        std::vector<byte> data;
        frame_additional_data additional_data;

        explicit frame() : ref_count(0), owner(nullptr), on_release() {}
        frame(const frame& r) = delete;
        frame(frame&& r)
            : ref_count(r.ref_count.exchange(0)),
              owner(r.owner), on_release()
        {
            *this = std::move(r);
        }

        frame& operator=(const frame& r) = delete;
        frame& operator=(frame&& r)
        {
            data = move(r.data);
            owner = r.owner;
            ref_count = r.ref_count.exchange(0);
            on_release = std::move(r.on_release);
            additional_data = std::move(r.additional_data);
            r.owner.reset();
            return *this;
        }

        virtual ~frame() { on_release.reset(); }

        rs2_metadata_t get_frame_metadata(const rs2_frame_metadata& frame_metadata) const override;
        bool supports_frame_metadata(const rs2_frame_metadata& frame_metadata) const override;
        const byte* get_frame_data() const override;
        rs2_time_t get_frame_timestamp() const override;
        rs2_timestamp_domain get_frame_timestamp_domain() const override;
        void set_timestamp(double new_ts) override { additional_data.timestamp = new_ts; }
        unsigned long long get_frame_number() const override;

        void set_timestamp_domain(rs2_timestamp_domain timestamp_domain) override
        {
            additional_data.timestamp_domain = timestamp_domain;
        }

        rs2_time_t get_frame_system_time() const override;
        rs2_format get_format() const override;
        rs2_stream get_stream_type() const override;
        int get_framerate() const override;

        rs2_time_t get_frame_callback_start_time_point() const override;
        void update_frame_callback_start_ts(rs2_time_t ts) override;

        void acquire() override { ref_count.fetch_add(1); }
        void release() override;
        frame_interface* publish(std::shared_ptr<archive_interface> new_owner) override;
        void attach_continuation(frame_continuation&& continuation) override { on_release = std::move(continuation); }
        void disable_continuation() override { on_release.reset(); }

        archive_interface* get_owner() const override { return owner.get(); }

        std::shared_ptr<sensor_interface> get_sensor() const override;
        void set_sensor(std::shared_ptr<sensor_interface> s) override;

    private:
        // TODO: check boost::intrusive_ptr or an alternative
        std::atomic<int> ref_count; // the reference count is on how many times this placeholder has been observed (not lifetime, not content)
        std::shared_ptr<archive_interface> owner; // pointer to the owner to be returned to by last observe
        std::weak_ptr<sensor_interface> sensor;
        frame_continuation on_release;
    };

    class points : public frame
    {
    public:
        float3* get_vertices();
        size_t get_vertex_count() const;
        int2* get_pixel_coordinates();
    };

    class composite_frame : public frame
    {
    public:
        composite_frame() : frame() {}

        rs2_frame* get_frame(int i) const
        {
            auto frames = get_frames();
            return frames[i];
        }

        rs2_frame** get_frames() const { return (rs2_frame**)data.data(); }

        const frame_interface* first() const
        {
            return get_frame(0) ? get_frame(0)->get() : nullptr;
        }
        frame_interface* first()
        {
            return get_frame(0) ? get_frame(0)->get() : nullptr;
        }

        size_t get_embeded_frames_count() const { return data.size() / sizeof(rs2_frame*); }

        // In the next section we make the composite frame "look and feel" like the first of its children
        rs2_metadata_t get_frame_metadata(const rs2_frame_metadata& frame_metadata) const override
        {
            return first()->get_frame_metadata(frame_metadata);
        }
        bool supports_frame_metadata(const rs2_frame_metadata& frame_metadata) const override
        {
            return first()->supports_frame_metadata(frame_metadata);
        }
        const byte* get_frame_data() const override
        {
            return first()->get_frame_data();
        }
        rs2_time_t get_frame_timestamp() const override
        {
            return first()->get_frame_timestamp();
        }
        rs2_timestamp_domain get_frame_timestamp_domain() const override
        {
            return first()->get_frame_timestamp_domain();
        }
        unsigned long long get_frame_number() const override
        {
            if (first())
                return first()->get_frame_number();
            else
                return frame::get_frame_number();
        }
        rs2_time_t get_frame_system_time() const override
        {
            return first()->get_frame_system_time();
        }
        rs2_format get_format() const override
        {
            return first()->get_format();
        }
        rs2_stream get_stream_type() const override
        {
            if (first())
                return first()->get_stream_type();
            else
                return frame::get_stream_type();
        }
        int get_framerate() const override
        {
            return first()->get_framerate();
        }
        std::shared_ptr<sensor_interface> get_sensor() const override
        {
            return first()->get_sensor();
        }
    };

    class video_frame : public frame
    {
    public:
        video_frame()
            : frame(), _width(0), _height(0), _bpp(0), _stride(0) 
        {}

        int get_width() const { return _width; }
        int get_height() const { return _height; }
        int get_stride() const { return _stride; }
        int get_bpp() const { return _bpp; }

        void assign(int width, int height, int stride, int bpp)
        {
            _width = width;
            _height = height;
            _stride = stride;
            _bpp = bpp;
        }

    private:
        int _width, _height, _bpp, _stride;
    };

    //TODO: Define Motion Frame

    class archive_interface : public sensor_part
    {
    public:
        virtual callback_invocation_holder begin_callback() = 0;
         
        virtual rs2_frame* clone_frame(rs2_frame* frameset) = 0;
        virtual void release_frame_ref(rs2_frame* ref) = 0;
        
        virtual rs2_frame* alloc_and_track(const size_t size, const frame_additional_data& additional_data, bool requires_memory) = 0;

        virtual std::shared_ptr<metadata_parser_map> get_md_parsers() const = 0;
        
        virtual void flush() = 0;

        virtual frame* publish_frame(frame* frame) = 0;
        virtual void unpublish_frame(frame* frame) = 0;

        virtual std::weak_ptr<device_interface> get_device() = 0;

        virtual ~archive_interface() = default;

    };

    std::shared_ptr<archive_interface> make_archive(rs2_extension_type type, 
                                                    std::atomic<uint32_t>* in_max_frame_queue_size,
<<<<<<< HEAD
                                                    std::shared_ptr<uvc::time_service> ts,
                                                    std::shared_ptr<metadata_parser_map> parsers, 
                                                    std::weak_ptr<device_interface> owner);
=======
                                                    std::shared_ptr<platform::time_service> ts,
                                                    std::shared_ptr<metadata_parser_map> parsers);
>>>>>>> 3e8d9d0b
}<|MERGE_RESOLUTION|>--- conflicted
+++ resolved
@@ -5,10 +5,7 @@
 
 #include "types.h"
 #include "core/streaming.h"
-<<<<<<< HEAD
-
-=======
->>>>>>> 3e8d9d0b
+
 #include <atomic>
 #include <array>
 #include <math.h>
@@ -279,20 +276,12 @@
         virtual frame* publish_frame(frame* frame) = 0;
         virtual void unpublish_frame(frame* frame) = 0;
 
-        virtual std::weak_ptr<device_interface> get_device() = 0;
-
         virtual ~archive_interface() = default;
 
     };
 
     std::shared_ptr<archive_interface> make_archive(rs2_extension_type type, 
                                                     std::atomic<uint32_t>* in_max_frame_queue_size,
-<<<<<<< HEAD
-                                                    std::shared_ptr<uvc::time_service> ts,
-                                                    std::shared_ptr<metadata_parser_map> parsers, 
-                                                    std::weak_ptr<device_interface> owner);
-=======
                                                     std::shared_ptr<platform::time_service> ts,
                                                     std::shared_ptr<metadata_parser_map> parsers);
->>>>>>> 3e8d9d0b
 }