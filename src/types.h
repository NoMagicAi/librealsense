// License: Apache 2.0. See LICENSE file in root directory.
// Copyright(c) 2015 Intel Corporation. All Rights Reserved.

// This header defines vocabulary types and utility mechanisms used ubiquitously by the
// rest of the library. As clearer module boundaries form, declarations might be moved
// out of this file and into more appropriate locations.

#pragma once
#ifndef LIBREALSENSE_TYPES_H
#define LIBREALSENSE_TYPES_H

#include "../include/librealsense/rs.h"     // Inherit all type definitions in the public API
#include "../include/librealsense/rscore.hpp" // Inherit public interfaces

#include <cassert>                          // For assert
#include <cstring>                          // For memcmp
#include <vector>                           // For vector
#include <sstream>                          // For ostringstream
#include <mutex>                            // For mutex, unique_lock
#include <condition_variable>               // For condition_variable

#define RS_STREAM_NATIVE_COUNT 5
#define RS_CHANNEL_NATIVE_COUNT 1

#define RS_USER_QUEUE_SIZE 64


namespace rsimpl
{
    ///////////////////////////////////
    // Utility types for general use //
    ///////////////////////////////////

    typedef uint8_t byte;

    struct to_string
    {
        std::ostringstream ss;
        template<class T> to_string & operator << (const T & val) { ss << val; return *this; }
        operator std::string() const { return ss.str(); }
    };

#pragma pack(push, 1)
    template<class T> class big_endian
    {
        T be_value;
    public:
        operator T () const
        {
            T le_value = 0;
            for (unsigned int i = 0; i < sizeof(T); ++i) reinterpret_cast<char *>(&le_value)[i] = reinterpret_cast<const char *>(&be_value)[sizeof(T) - i - 1];
            return le_value;
        }
    };
#pragma pack(pop)

    ///////////////////////
    // Logging mechanism //
    ///////////////////////

    void log(rs_log_severity severity, const std::string & message);
    void log_to_console(rs_log_severity min_severity);
    void log_to_file(rs_log_severity min_severity, const char * file_path);
    extern rs_log_severity minimum_log_severity;

#define LOG(SEVERITY, ...) do { if(static_cast<int>(SEVERITY) >= rsimpl::minimum_log_severity) { std::ostringstream ss; ss << __VA_ARGS__; rsimpl::log(SEVERITY, ss.str()); } } while(false)
#define LOG_DEBUG(...)   LOG(RS_LOG_SEVERITY_DEBUG, __VA_ARGS__)
#define LOG_INFO(...)    LOG(RS_LOG_SEVERITY_INFO,  __VA_ARGS__)
#define LOG_WARNING(...) LOG(RS_LOG_SEVERITY_WARN,  __VA_ARGS__)
#define LOG_ERROR(...)   LOG(RS_LOG_SEVERITY_ERROR, __VA_ARGS__)
#define LOG_FATAL(...)   LOG(RS_LOG_SEVERITY_FATAL, __VA_ARGS__)

    /////////////////////////////
    // Enumerated type support //
    /////////////////////////////

#define RS_ENUM_HELPERS(TYPE, PREFIX) const char * get_string(TYPE value); \
        inline bool is_valid(TYPE value) { return value >= 0 && value < RS_##PREFIX##_COUNT; } \
        inline std::ostream & operator << (std::ostream & out, TYPE value) { if(is_valid(value)) return out << get_string(value); else return out << (int)value; }
    RS_ENUM_HELPERS(rs_stream, STREAM)
        RS_ENUM_HELPERS(rs_format, FORMAT)
        RS_ENUM_HELPERS(rs_preset, PRESET)
        RS_ENUM_HELPERS(rs_distortion, DISTORTION)
    RS_ENUM_HELPERS(rs_option, OPTION)
<<<<<<< HEAD
    RS_ENUM_HELPERS(rs_output_buffer_format, OUTPUT_BUFFER_FORMAT)
    #undef RS_ENUM_HELPERS
=======
        RS_ENUM_HELPERS(rs_capabilities, CAPABILITIES)
        RS_ENUM_HELPERS(rs_source, SOURCE)
#undef RS_ENUM_HELPERS
>>>>>>> 8aa09eab

        ////////////////////////////////////////////
        // World's tiniest linear algebra library //
        ////////////////////////////////////////////

    struct int2 { int x, y; };
    struct float3 { float x, y, z; float & operator [] (int i) { return (&x)[i]; } };
    struct float3x3 { float3 x, y, z; float & operator () (int i, int j) { return (&x)[j][i]; } }; // column-major
    struct pose { float3x3 orientation; float3 position; };
    inline bool operator == (const float3 & a, const float3 & b) { return a.x == b.x && a.y == b.y && a.z == b.z; }
    inline float3 operator + (const float3 & a, const float3 & b) { return{ a.x + b.x, a.y + b.y, a.z + b.z }; }
    inline float3 operator * (const float3 & a, float b) { return{ a.x*b, a.y*b, a.z*b }; }
    inline bool operator == (const float3x3 & a, const float3x3 & b) { return a.x == b.x && a.y == b.y && a.z == b.z; }
    inline float3 operator * (const float3x3 & a, const float3 & b) { return a.x*b.x + a.y*b.y + a.z*b.z; }
    inline float3x3 operator * (const float3x3 & a, const float3x3 & b) { return{ a*b.x, a*b.y, a*b.z }; }
    inline float3x3 transpose(const float3x3 & a) { return{ {a.x.x,a.y.x,a.z.x}, {a.x.y,a.y.y,a.z.y}, {a.x.z,a.y.z,a.z.z} }; }
    inline bool operator == (const pose & a, const pose & b) { return a.orientation == b.orientation && a.position == b.position; }
    inline float3 operator * (const pose & a, const float3 & b) { return a.orientation * b + a.position; }
    inline pose operator * (const pose & a, const pose & b) { return{ a.orientation * b.orientation, a * b.position }; }
    inline pose inverse(const pose & a) { auto inv = transpose(a.orientation); return{ inv, inv * a.position * -1 }; }

    ///////////////////
    // Pixel formats //
    ///////////////////

    struct pixel_format_unpacker
    {
        bool requires_processing;
        void(*unpack)(byte * const dest[], const byte * source, int count);
        std::vector<std::pair<rs_stream, rs_format>> outputs;

        bool provides_stream(rs_stream stream) const { for (auto & o : outputs) if (o.first == stream) return true; return false; }
        rs_format get_format(rs_stream stream) const { for (auto & o : outputs) if (o.first == stream) return o.second; throw std::logic_error("missing output"); }
    };

    struct native_pixel_format
    {
        uint32_t fourcc;
        int plane_count;
        size_t bytes_per_pixel;
        std::vector<pixel_format_unpacker> unpackers;

        size_t get_image_size(int width, int height) const { return width * height * plane_count * bytes_per_pixel; }

    };

    ////////////////////////
    // Static camera info //
    ////////////////////////

    struct subdevice_mode
    {
        int subdevice;                          // 0, 1, 2, etc...
        int2 native_dims;                       // Resolution advertised over UVC
        native_pixel_format pf;                 // Pixel format advertised over UVC
        int fps;                                // Framerate advertised over UVC
        rs_intrinsics native_intrinsics;        // Intrinsics structure corresponding to the content of image (Note: width,height may be subset of native_dims)
        std::vector<rs_intrinsics> rect_modes;  // Potential intrinsics of image after being rectified in software by librealsense
        std::vector<int> pad_crop_options;      // Acceptable padding/cropping values
    };

    struct stream_request
    {
        bool enabled;
        int width, height;
        rs_format format;
        int fps;
<<<<<<< HEAD
        rs_output_buffer_format output_format;
    }; 
=======
    };
>>>>>>> 8aa09eab

    struct interstream_rule // Requires a.*field + delta == b.*field OR a.*field + delta2 == b.*field
    {
        rs_stream a, b;
        int stream_request::* field;
        int delta, delta2;
    };

    struct supported_option
    {
        rs_option option;
        double min, max, step, def;
    };

    struct data_polling_request
    {
        bool        enabled = false;
    };

    struct static_device_info
    {
        std::string name;                                                   // Model name of the camera        
        int stream_subdevices[RS_STREAM_NATIVE_COUNT];                      // Which subdevice is used to support each stream, or -1 if stream is unavailable
        int data_subdevices[RS_STREAM_NATIVE_COUNT];                        // Specify whether the subdevice supports events pipe in addition to streaming, -1 if data channels are unavailable
        std::vector<subdevice_mode> subdevice_modes;                        // A list of available modes each subdevice can be put into
        std::vector<interstream_rule> interstream_rules;                    // Rules which constrain the set of available modes
        stream_request presets[RS_STREAM_NATIVE_COUNT][RS_PRESET_COUNT];    // Presets available for each stream
        std::vector<supported_option> options;
        pose stream_poses[RS_STREAM_NATIVE_COUNT];                          // Static pose of each camera on the device
        int num_libuvc_transfer_buffers;                                    // Number of transfer buffers to use in LibUVC backend
        std::string firmware_version;                                       // Firmware version string
        std::string serial;                                                 // Serial number of the camera (from USB or from SPI memory)
        float nominal_depth_scale;                                          // Default scale
        std::vector<rs_capabilities> capabilities_vector;

        static_device_info();
    };

    struct motion_event
    {
        unsigned short      error_state;
        unsigned short      status;
        unsigned short      imu_entries_num;
        unsigned short      non_imu_entries_num;
        unsigned long       timestamp;
        rs_motion_data      imu_packets[4];
        rs_timestamp_data   non_imu_packets[8];
    };

    //////////////////////////////////
    // Runtime device configuration //
    //////////////////////////////////

    struct subdevice_mode_selection
    {
        subdevice_mode mode;                    // The streaming mode in which to place the hardware
        int pad_crop;                           // The number of pixels of padding (positive values) or cropping (negative values) to apply to all four edges of the image
        int unpacker_index;                     // The specific unpacker used to unpack the encoded format into the desired output formats
        rs_output_buffer_format output_format = RS_OUTPUT_BUFFER_FORMAT_CONTINOUS; // The output buffer format. 

        subdevice_mode_selection() : mode({}), pad_crop(), unpacker_index(), output_format(RS_OUTPUT_BUFFER_FORMAT_CONTINOUS){}
        subdevice_mode_selection(const subdevice_mode & mode, int pad_crop, int unpacker_index) : mode(mode), pad_crop(pad_crop), unpacker_index(unpacker_index){}

        const pixel_format_unpacker & get_unpacker() const { return mode.pf.unpackers[unpacker_index]; }
        const std::vector<std::pair<rs_stream, rs_format>> & get_outputs() const { return get_unpacker().outputs; }
        int get_width() const { return mode.native_intrinsics.width + pad_crop * 2; }
        int get_height() const { return mode.native_intrinsics.height + pad_crop * 2; }
        int get_stride() const { return requires_processing() ? get_width() : mode.native_dims.x; }
        size_t get_image_size(rs_stream stream) const;
        bool provides_stream(rs_stream stream) const { return get_unpacker().provides_stream(stream); }
        rs_format get_format(rs_stream stream) const { return get_unpacker().get_format(stream); }
        int get_framerate(rs_stream stream) const { return mode.fps; }
        void set_output_buffer_format(const rs_output_buffer_format in_output_format);

        void unpack(byte * const dest[], const byte * source) const;
        int get_unpacked_width() const;
        int get_unpacked_height() const;

        bool requires_processing() const { return mode.pf.unpackers[unpacker_index].requires_processing || (get_width() != mode.native_dims.x && output_format != RS_OUTPUT_BUFFER_FORMAT_NATIVE); }
    };

    class frame_callback
    {
        void(*on_frame)(rs_device * dev, rs_frame_ref * frame, void * user);
        void * user;
        rs_device * device;
    public:
        frame_callback() : frame_callback(nullptr, nullptr, nullptr) {}
        frame_callback(rs_device * dev, void(*on_frame)(rs_device *, rs_frame_ref *, void *), void * user) : on_frame(on_frame), user(user), device(dev) {}

        operator bool() { return on_frame != nullptr; }
        void operator () (rs_frame_ref * frame) const { if (on_frame) on_frame(device, frame, user); }
    };

    class motion_events_callback
    {
        void(*on_event)(rs_device * dev, rs_motion_data data, void * user);
        void        * user;
        rs_device   * device;
    public:
        motion_events_callback() : motion_events_callback(nullptr, nullptr, nullptr) {}
        motion_events_callback(rs_device * dev, void(*on_event)(rs_device *, rs_motion_data, void *), void * user) : on_event(on_event), user(user), device(dev) {}

        operator bool() { return on_event != nullptr; }
        void operator () (rs_motion_data data) const { if (on_event) on_event(device, data, user); }
    };

    class timestamp_events_callback
    {
        void(*on_event)(rs_device * dev, rs_timestamp_data data, void * user);
        void        * user;
        rs_device   * device;
    public:
        timestamp_events_callback() : timestamp_events_callback(nullptr, nullptr, nullptr) {}
        timestamp_events_callback(rs_device * dev, void(*on_event)(rs_device *, rs_timestamp_data, void *), void * user) : on_event(on_event), user(user), device(dev) {}

        operator bool() { return on_event != nullptr; }
        void operator () (rs_timestamp_data data) const { if (on_event) on_event(device, data, user); }
    };

    struct device_config
    {
        const static_device_info    info;
        stream_request              requests[RS_STREAM_NATIVE_COUNT];   // Modified by enable/disable_stream calls
        frame_callback callbacks[RS_STREAM_NATIVE_COUNT];   // Modified by set_frame_callback calls
        data_polling_request        data_requests;                      // Modified by enable/disable_events calls
        motion_events_callback      motion_callback;                   // Modified by set_events_callback calls
        timestamp_events_callback   timestamp_callback;
        float depth_scale;                                              // Scale of depth values

        device_config(const rsimpl::static_device_info & info) : info(info), depth_scale(info.nominal_depth_scale)
        {
            for (auto & req : requests) req = rsimpl::stream_request();
        }

        subdevice_mode_selection select_mode(const stream_request(&requests)[RS_STREAM_NATIVE_COUNT], int subdevice_index) const;
        std::vector<subdevice_mode_selection> select_modes(const stream_request(&requests)[RS_STREAM_NATIVE_COUNT]) const;
        std::vector<subdevice_mode_selection> select_modes() const { return select_modes(requests); }
    };

    ////////////////////////////////////////
    // Helper functions for library types //
    ////////////////////////////////////////

    inline rs_intrinsics pad_crop_intrinsics(const rs_intrinsics & i, int pad_crop)
    {
        return{ i.width + pad_crop * 2, i.height + pad_crop * 2, i.ppx + pad_crop, i.ppy + pad_crop, i.fx, i.fy, i.model, {i.coeffs[0], i.coeffs[1], i.coeffs[2], i.coeffs[3], i.coeffs[4]} };
    }

    inline rs_intrinsics scale_intrinsics(const rs_intrinsics & i, int width, int height)
    {
        const float sx = (float)width / i.width, sy = (float)height / i.height;
        return{ width, height, i.ppx*sx, i.ppy*sy, i.fx*sx, i.fy*sy, i.model, {i.coeffs[0], i.coeffs[1], i.coeffs[2], i.coeffs[3], i.coeffs[4]} };
    }

    inline bool operator == (const rs_intrinsics & a, const rs_intrinsics & b) { return std::memcmp(&a, &b, sizeof(a)) == 0; }

    inline uint32_t pack(uint8_t c0, uint8_t c1, uint8_t c2, uint8_t c3)
    {
        return (c0 << 24) | (c1 << 16) | (c2 << 8) | c3;
    }

    template<class T, int C>
    class small_heap
    {
        T buffer[C];
        bool is_free[C];
        std::mutex mutex;
        bool keep_allocating = true;
        std::condition_variable cv;
        int size = 0;

    public:
        small_heap()
        {
            for (auto i = 0; i < C; i++)
            {
                is_free[i] = true;
                buffer[i] = std::move(T());
            }
        }

        T * allocate()
        {
            std::unique_lock<std::mutex> lock(mutex);
            if (!keep_allocating) return nullptr;

            for (auto i = 0; i < C; i++)
            {
                if (is_free[i])
                {
                    is_free[i] = false;
                    size++;
                    return &buffer[i];
                }
            }
            return nullptr;
        }

        void deallocate(T * item)
        {
             if (item < buffer || item >= buffer + C)
            {
                throw std::runtime_error("Trying to return item to a heap that didn't allocate it!");
            }
            auto i = item - buffer;
            buffer[i] = std::move(T());


          

            
            {
                std::unique_lock<std::mutex> lock(mutex);

                is_free[i] = true;
                size--;

                if (size == 0)
                {
                    lock.unlock();
                    cv.notify_one();
                }
            }
        }

        void stop_allocation()
        {
            std::unique_lock<std::mutex> lock(mutex);
            keep_allocating = false;
        }

        void wait_until_empty()
        {
            std::unique_lock<std::mutex> lock(mutex);

            const auto ready = [this]()
            {
                return size == 0;
            };
            if (!ready() && !cv.wait_for(lock, std::chrono::hours(1000), ready)) // for some reason passing std::chrono::duration::max makes it return instantly
            {
                throw std::runtime_error("Could not flush one of the user controlled objects!");
            }
        }
    };

    class frame_continuation
    {
        std::function<void()> continuation;
        const void* protected_data = nullptr;

        frame_continuation(const frame_continuation &) = delete;
        frame_continuation & operator=(const frame_continuation &) = delete;
    public:
        frame_continuation() : continuation([]() {}) {}

        explicit frame_continuation(std::function<void()> continuation, const void* protected_data) : continuation(continuation), protected_data(protected_data) {}
        

        frame_continuation(frame_continuation && other) : continuation(std::move(other.continuation)), protected_data(other.protected_data)
        {
            other.continuation = []() {};
            other.protected_data = nullptr;
        }

        void operator()()
        {
            continuation();
            continuation = []() {};
            protected_data = nullptr;
        }

        void reset()
        {
            protected_data = nullptr;
            continuation = [](){};
        }

        const void* get_data() const { return protected_data; }

        frame_continuation & operator=(frame_continuation && other)
        {
            continuation();
            protected_data = other.protected_data;
            continuation = other.continuation;
            other.continuation = []() {};
            other.protected_data = nullptr;
            return *this;
        }

        ~frame_continuation()
        {
            continuation();
        }
    };
}

#endif<|MERGE_RESOLUTION|>--- conflicted
+++ resolved
@@ -78,38 +78,34 @@
         inline bool is_valid(TYPE value) { return value >= 0 && value < RS_##PREFIX##_COUNT; } \
         inline std::ostream & operator << (std::ostream & out, TYPE value) { if(is_valid(value)) return out << get_string(value); else return out << (int)value; }
     RS_ENUM_HELPERS(rs_stream, STREAM)
-        RS_ENUM_HELPERS(rs_format, FORMAT)
-        RS_ENUM_HELPERS(rs_preset, PRESET)
-        RS_ENUM_HELPERS(rs_distortion, DISTORTION)
+    RS_ENUM_HELPERS(rs_format, FORMAT)
+    RS_ENUM_HELPERS(rs_preset, PRESET)
+    RS_ENUM_HELPERS(rs_distortion, DISTORTION)
     RS_ENUM_HELPERS(rs_option, OPTION)
-<<<<<<< HEAD
+    RS_ENUM_HELPERS(rs_capabilities, CAPABILITIES)
+    RS_ENUM_HELPERS(rs_source, SOURCE)
     RS_ENUM_HELPERS(rs_output_buffer_format, OUTPUT_BUFFER_FORMAT)
     #undef RS_ENUM_HELPERS
-=======
-        RS_ENUM_HELPERS(rs_capabilities, CAPABILITIES)
-        RS_ENUM_HELPERS(rs_source, SOURCE)
-#undef RS_ENUM_HELPERS
->>>>>>> 8aa09eab
-
-        ////////////////////////////////////////////
-        // World's tiniest linear algebra library //
-        ////////////////////////////////////////////
-
-    struct int2 { int x, y; };
-    struct float3 { float x, y, z; float & operator [] (int i) { return (&x)[i]; } };
-    struct float3x3 { float3 x, y, z; float & operator () (int i, int j) { return (&x)[j][i]; } }; // column-major
+
+    ////////////////////////////////////////////
+    // World's tiniest linear algebra library //
+    ////////////////////////////////////////////
+
+    struct int2 { int x,y; };
+    struct float3 { float x,y,z; float & operator [] (int i) { return (&x)[i]; } };
+    struct float3x3 { float3 x,y,z; float & operator () (int i, int j) { return (&x)[j][i]; } }; // column-major
     struct pose { float3x3 orientation; float3 position; };
-    inline bool operator == (const float3 & a, const float3 & b) { return a.x == b.x && a.y == b.y && a.z == b.z; }
-    inline float3 operator + (const float3 & a, const float3 & b) { return{ a.x + b.x, a.y + b.y, a.z + b.z }; }
-    inline float3 operator * (const float3 & a, float b) { return{ a.x*b, a.y*b, a.z*b }; }
-    inline bool operator == (const float3x3 & a, const float3x3 & b) { return a.x == b.x && a.y == b.y && a.z == b.z; }
+    inline bool operator == (const float3 & a, const float3 & b) { return a.x==b.x && a.y==b.y && a.z==b.z; }
+    inline float3 operator + (const float3 & a, const float3 & b) { return {a.x+b.x, a.y+b.y, a.z+b.z}; }
+    inline float3 operator * (const float3 & a, float b) { return {a.x*b, a.y*b, a.z*b}; }
+    inline bool operator == (const float3x3 & a, const float3x3 & b) { return a.x==b.x && a.y==b.y && a.z==b.z; }
     inline float3 operator * (const float3x3 & a, const float3 & b) { return a.x*b.x + a.y*b.y + a.z*b.z; }
-    inline float3x3 operator * (const float3x3 & a, const float3x3 & b) { return{ a*b.x, a*b.y, a*b.z }; }
-    inline float3x3 transpose(const float3x3 & a) { return{ {a.x.x,a.y.x,a.z.x}, {a.x.y,a.y.y,a.z.y}, {a.x.z,a.y.z,a.z.z} }; }
-    inline bool operator == (const pose & a, const pose & b) { return a.orientation == b.orientation && a.position == b.position; }
+    inline float3x3 operator * (const float3x3 & a, const float3x3 & b) { return {a*b.x, a*b.y, a*b.z}; }
+    inline float3x3 transpose(const float3x3 & a) { return {{a.x.x,a.y.x,a.z.x}, {a.x.y,a.y.y,a.z.y}, {a.x.z,a.y.z,a.z.z}}; }
+    inline bool operator == (const pose & a, const pose & b) { return a.orientation==b.orientation && a.position==b.position; }
     inline float3 operator * (const pose & a, const float3 & b) { return a.orientation * b + a.position; }
-    inline pose operator * (const pose & a, const pose & b) { return{ a.orientation * b.orientation, a * b.position }; }
-    inline pose inverse(const pose & a) { auto inv = transpose(a.orientation); return{ inv, inv * a.position * -1 }; }
+    inline pose operator * (const pose & a, const pose & b) { return {a.orientation * b.orientation, a * b.position}; }
+    inline pose inverse(const pose & a) { auto inv = transpose(a.orientation); return {inv, inv * a.position * -1}; }
 
     ///////////////////
     // Pixel formats //
@@ -157,12 +153,8 @@
         int width, height;
         rs_format format;
         int fps;
-<<<<<<< HEAD
         rs_output_buffer_format output_format;
-    }; 
-=======
-    };
->>>>>>> 8aa09eab
+    };
 
     struct interstream_rule // Requires a.*field + delta == b.*field OR a.*field + delta2 == b.*field
     {
