--- conflicted
+++ resolved
@@ -487,7 +487,6 @@
     set(BACKEND RS2_USE_LIBUVC_BACKEND)
     
     list(APPEND REALSENSE_CPP
-<<<<<<< HEAD
     src/libuvc/ctrl.cpp
     src/libuvc/ctrl-gen.cpp
     src/libuvc/device.cpp
@@ -499,26 +498,12 @@
     src/libuvc/libuvc.cpp
     )
 
-=======
-    src/libuvc/ctrl.c
-    src/libuvc/ctrl-gen.c
-    src/libuvc/device.c
-    src/libuvc/diag.c
-    src/libuvc/frame.c
-    src/libuvc/init.c
-    src/libuvc/misc.c
-    src/libuvc/stream.c
-    src/libuvc/libuvc.cpp
-    )
-    
->>>>>>> c7675d62
     list(APPEND REALSENSE_HPP
     src/libuvc/libuvc.h
     src/libuvc/libuvc_internal.h
     src/libuvc/utlist.h
     src/libuvc/libuvc_config.h
     )
-<<<<<<< HEAD
 
     source_group("Header Files\\LibUvc" FILES
     src/libuvc/libuvc.h
@@ -539,9 +524,6 @@
         src/libuvc/libuvc.cpp
     )
 
-=======
-    
->>>>>>> c7675d62
     message( WARNING "Using libuvc!" )
 endif()
 
