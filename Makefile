--- conflicted
+++ resolved
@@ -12,18 +12,12 @@
 
 LIBUSB_FLAGS := `pkg-config --cflags --libs libusb-1.0`
 
-<<<<<<< HEAD
 # Security enhancements
 LDFLAGS := -z noexecstack -z relro -z now
 
 CFLAGS := -std=c11 -fPIC -pedantic -O2 -D_FORTIFY_SOURCE=2 -fstack-protector-strong -Wformat -Wformat-security -DRS_USE_$(BACKEND)_BACKEND $(LIBUSB_FLAGS) $(LDFLAGS)
 CXXFLAGS := -std=c++11 -fPIC -pedantic -mssse3 -Ofast -O2 -D_FORTIFY_SOURCE=2 -fstack-protector-strong -Wformat -Wformat-security -Wno-missing-field-initializers
 CXXFLAGS += -Wno-switch -Wno-multichar -DRS_USE_$(BACKEND)_BACKEND $(LIBUSB_FLAGS)  $(LDFLAGS)
-=======
-CFLAGS := -std=c11 -fPIC -pedantic -DRS_USE_$(BACKEND)_BACKEND $(LIBUSB_FLAGS) 
-CXXFLAGS := -std=c++11 -fPIC -pedantic -Ofast -Wno-missing-field-initializers
-CXXFLAGS += -Wno-switch -Wno-multichar -DRS_USE_$(BACKEND)_BACKEND $(LIBUSB_FLAGS) 
->>>>>>> e409ad58
 
 # Add specific include paths for OSX
 ifeq ($(uname_S),Darwin)
