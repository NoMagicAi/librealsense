# Sample Code for Intel® RealSense™ cameras
**Code Examples to start prototyping quickly:** These simple examples demonstrate how to easily use the SDK to include code snippets that access the camera into your applications.  

For mode advanced usages please review the list of [Tools](../tools) we provide. 

For a detailed explanations and API documentation see our [Documentation](../doc) section 
 
## List of Samples:
### C++ Examples
1. [Capture](./capture) - Show how to syncronize and render multiple streams: left & right imagers, depth and RGB streams. 
2. [Save To Disk](./save-to-disk) - Demonstrate how to render and save video streams on headless systems without graphical user interface (GUI). 
3. [Multicam](./multicam) - Present multiple cameras depth streams simultaneously, in separate windows.
4. [Pointcloud](./pointcloud) - Showcase Projection API while generating and rendering 3D pointcloud. 
5. [Streams Alignment](./align) - Show a simple method for dynamic background removal from video. 
<<<<<<< HEAD
6. Measure - Lets the user measure the dimentions of 3D objects in a picture.

### C Examples
1. [Depth](./C/depth) - Demonstrates how to stream depth data and prints a simple text-based representation of the depth image.
2. [Distance](./C/distance) - Print the distance from the camera to the object in the center of the image.
3. [Color](./C/color) - Demonstrate how to stream color data and prints some frame information.
=======
6. [Sensor Control](./sensor-control) -- A tutorial for using the `rs2::sensor` API
7. Measure - Lets the user measure the dimentions of 3D objects in a picture.
>>>>>>> 23e991c7
<|MERGE_RESOLUTION|>--- conflicted
+++ resolved
@@ -12,14 +12,10 @@
 3. [Multicam](./multicam) - Present multiple cameras depth streams simultaneously, in separate windows.
 4. [Pointcloud](./pointcloud) - Showcase Projection API while generating and rendering 3D pointcloud. 
 5. [Streams Alignment](./align) - Show a simple method for dynamic background removal from video. 
-<<<<<<< HEAD
-6. Measure - Lets the user measure the dimentions of 3D objects in a picture.
+6. [Sensor Control](./sensor-control) -- A tutorial for using the `rs2::sensor` API
+7. Measure - Lets the user measure the dimentions of 3D objects in a picture.
 
 ### C Examples
 1. [Depth](./C/depth) - Demonstrates how to stream depth data and prints a simple text-based representation of the depth image.
 2. [Distance](./C/distance) - Print the distance from the camera to the object in the center of the image.
 3. [Color](./C/color) - Demonstrate how to stream color data and prints some frame information.
-=======
-6. [Sensor Control](./sensor-control) -- A tutorial for using the `rs2::sensor` API
-7. Measure - Lets the user measure the dimentions of 3D objects in a picture.
->>>>>>> 23e991c7
