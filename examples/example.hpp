// License: Apache 2.0. See LICENSE file in root directory.
// Copyright(c) 2015 Intel Corporation. All Rights Reserved.

#pragma once
#define GLFW_INCLUDE_GLU
#include <GLFW/glfw3.h>

#include <vector>
#include <algorithm>
#include <cstring>
#include <ctype.h>
#include <memory>
#include <string>
#include <sstream>
#include <iomanip>
#define _USE_MATH_DEFINES
#include <cmath>
#include <map>

namespace rs2
{
<<<<<<< HEAD
=======
    class fps_calc
    {
    public:
        fps_calc()
            : _counter(0),
              _delta(0),
              _last_timestamp(0),
              _num_of_frames(0)
        {}

        fps_calc(const fps_calc& other)
        {
            std::lock_guard<std::mutex> lock(other._mtx);
            _counter = other._counter;
            _delta = other._delta;
            _num_of_frames = other._num_of_frames;
            _last_timestamp = other._last_timestamp;
        }

        void add_timestamp(double timestamp, unsigned long long frame_counter)
        {
            std::lock_guard<std::mutex> lock(_mtx);
            if (++_counter >= _skip_frames)
            {
                if (_last_timestamp != 0)
                {
                    _delta = timestamp - _last_timestamp;
                    _num_of_frames = frame_counter - _last_frame_counter;
                }

                _last_frame_counter = frame_counter;
                _last_timestamp = timestamp;
                _counter = 0;
            }
        }

        double get_fps() const
        {
            std::lock_guard<std::mutex> lock(_mtx);
            if (_delta == 0)
                return 0;

            return (static_cast<double>(_numerator) * _num_of_frames)/_delta;
        }

    private:
        static const int _numerator = 1000;
        static const int _skip_frames = 5;
        unsigned long long _num_of_frames;
        int _counter;
        double _delta;
        double _last_timestamp;
        unsigned long long _last_frame_counter;
        mutable std::mutex _mtx;
    };

    inline void make_depth_histogram(uint8_t rgb_image[], const uint16_t depth_image[], int width, int height)
    {
        static uint32_t histogram[0x10000];
        memset(histogram, 0, sizeof(histogram));

        for (auto i = 0; i < width*height; ++i) ++histogram[depth_image[i]];
        for (auto i = 2; i < 0x10000; ++i) histogram[i] += histogram[i - 1]; // Build a cumulative histogram for the indices in [1,0xFFFF]
        for (auto i = 0; i < width*height; ++i)
        {
            if (auto d = depth_image[i])
            {
                int f = histogram[d] * 255 / histogram[0xFFFF]; // 0-255 based on histogram location
                rgb_image[i * 3 + 0] = 255 - f;
                rgb_image[i * 3 + 1] = 0;
                rgb_image[i * 3 + 2] = f;
            }
            else
            {
                rgb_image[i * 3 + 0] = 20;
                rgb_image[i * 3 + 1] = 5;
                rgb_image[i * 3 + 2] = 0;
            }
        }
    }


>>>>>>> 1117c876
    inline float clamp(float x, float min, float max)
    {
        return std::max(std::min(max, x), min);
    }

    inline float smoothstep(float x, float min, float max)
    {
        x = clamp((x - min) / (max - min), 0.0, 1.0);
        return x*x*(3 - 2 * x);
    }

    inline float lerp(float a, float b, float t)
    {
        return b * t + a * (1 - t);
    }

    struct float3
    {
        float x, y, z;
    };

    float3 operator*(const float3& a, float t)
    {
        return { a.x * t, a.y * t, a.z * t };
    }

    float3 operator+(const float3& a, const float3& b)
    {
        return { a.x + b.x, a.y + b.y, a.z + b.z };
    }

    inline float3 lerp(const float3& a, const float3& b, float t)
    {
        return b * t + a * (1 - t);
    }

    struct float2
    {
        float x, y;

        float length() const { return sqrt(x*x + y*y); }

        float2 normalize() const
        {
            return { x / length(), y / length() };
        }
    };

    inline float2 operator-(float2 a, float2 b)
    {
        return { a.x - b.x, a.y - b.y };
    }

    inline float2 operator*(float a, float2 b)
    {
        return { a * b.x, a * b.y };
    }

    struct mouse_info
    {
        float2 cursor;
        bool mouse_down = false;
    };

    template<typename T>
    T normalizeT(const T& in_val, const T& min, const T& max)
    {
        return ((in_val - min)/(max - min));
    }

    template<typename T>
    T unnormalizeT(const T& in_val, const T& min, const T& max)
    {
        return ((in_val * (max - min)) + min);
    }

    struct rect
    {
        float x, y;
        float w, h;

        operator bool() const
        {
            return w*w > 0 && h*h > 0;
        }

        bool operator==(const rect& other) const
        {
            return x == other.x && y == other.y && w == other.w && h == other.h;
        }

        bool operator!=(const rect& other) const
        {
            return !(*this == other);
        }

        rect normalize(const rect& normalize_to) const
        {
            return rect{normalizeT(x, normalize_to.x, normalize_to.x + normalize_to.w),
                        normalizeT(y, normalize_to.y, normalize_to.y + normalize_to.h),
                        normalizeT(w, 0.f, normalize_to.w),
                        normalizeT(h, 0.f, normalize_to.h)};
        }

        rect unnormalize(const rect& unnormalize_to) const
        {
            return rect{unnormalizeT(x, unnormalize_to.x, unnormalize_to.x + unnormalize_to.w),
                        unnormalizeT(y, unnormalize_to.y, unnormalize_to.y + unnormalize_to.h),
                        unnormalizeT(w, 0.f, unnormalize_to.w),
                        unnormalizeT(h, 0.f, unnormalize_to.h)};
        }

        rect cut_by(const rect& r) const
        {
            auto x1 = x;
            auto y1 = y;
            auto x2 = x + w;
            auto y2 = y + h;

            x1 = std::max(x1, r.x);
            x1 = std::min(x1, r.x + r.w);
            y1 = std::max(y1, r.y);
            y1 = std::min(y1, r.y + r.h);

            x2 = std::max(x2, r.x);
            x2 = std::min(x2, r.x + r.w);
            y2 = std::max(y2, r.y);
            y2 = std::min(y2, r.y + r.h);

            return { x1, y1, x2 - x1, y2 - y1 };
        }

        bool contains(const float2& p) const
        {
            return (p.x >= x) && (p.x < x + w) && (p.y >= y) && (p.y < y + h);
        }

        rect pan(const float2& p) const
        {
            return { x - p.x, y - p.y, w, h };
        }

        rect center() const
        {
            return{ x + w / 2.f, y + h / 2.f, 0, 0 };
        }

        rect lerp(float t, const rect& other) const
        {
            return{
                rs2::lerp(x, other.x, t), rs2::lerp(y, other.y, t),
                rs2::lerp(w, other.w, t), rs2::lerp(h, other.h, t),
            };
        }

        rect adjust_ratio(float2 size) const
        {
            auto H = static_cast<float>(h), W = static_cast<float>(h) * size.x / size.y;
            if (W > w)
            {
                auto scale = w / W;
                W *= scale;
                H *= scale;
            }

            return{ x + (w - W) / 2, y + (h - H) / 2, W, H };
        }

        rect scale(float factor) const
        {
            return { x, y, w * factor, h * factor };
        }

        rect center_at(const float2& new_center) const
        {
            auto c = center();
            auto diff_x = new_center.x - c.x;
            auto diff_y = new_center.y - c.y;

            return { x + diff_x, y + diff_y, w, h };
        }

        rect fit(rect r) const
        {
            float new_w = w;
            float new_h = h;

            if (w < r.w)
                new_w = r.w;

            if (h < r.h)
                new_h = r.h;

            auto res = rect{x, y, new_w, new_h};
            return res.adjust_ratio({w,h});
        }

        rect zoom(float zoom_factor) const
        {
            auto c = center();
            return scale(zoom_factor).center_at({c.x,c.y});
        }

        rect enclose_in(rect in_rect) const
        {
            rect out_rect{x, y, w, h};
            if (w > in_rect.w || h > in_rect.h)
            {
                return in_rect;
            }

            if (x < in_rect.x)
            {
                out_rect.x = in_rect.x;
            }

            if (y < in_rect.y)
            {
                out_rect.y = in_rect.y;
            }


            if (x + w > in_rect.x + in_rect.w)
            {
                out_rect.x = in_rect.x + in_rect.w - w;
            }

            if (y + h > in_rect.y + in_rect.h)
            {
                out_rect.y = in_rect.y + in_rect.h - h;
            }

            return out_rect;
        }
    };

    //////////////////////////////
    // Simple font loading code //
    //////////////////////////////

#include "third_party/stb_easy_font.h"

    inline void draw_text(int x, int y, const char * text)
    {
        char buffer[60000]; // ~300 chars
        glEnableClientState(GL_VERTEX_ARRAY);
        glVertexPointer(2, GL_FLOAT, 16, buffer);
        glDrawArrays(GL_QUADS, 0, 4 * stb_easy_font_print((float)x, (float)(y - 7), (char *)text, nullptr, buffer, sizeof(buffer)));
        glDisableClientState(GL_VERTEX_ARRAY);
    }

    ////////////////////////
    // Image display code //
    ////////////////////////

    class color_map
    {
    public:
        color_map(std::map<float, float3> map, int steps = 64) : _map(map) 
        {
            initialize(steps);
        }

        color_map(const std::vector<float3>& values, int steps = 64)
        {
            for (int i = 0; i < values.size(); i++)
            {
                _map[(float)i/(values.size()-1)] = values[i];
            }
            initialize(steps);
        }

        color_map() {}

        float3 get(float value) const
        {
            if (_max == _min) return *_data;
            auto t = (value - _min) / (_max - _min);
            t = std::min(std::max(t, 0.f), 1.f);
            return _data[(int)(t * (_size - 1))];
        }

        float min_key() const { return _min; }
        float max_key() const { return _max; }

    private:
        float3 calc(float value) const
        {
            if (_map.size() == 0) return { value, value, value };
            // if we have exactly this value in the map, just return it                                                                                                                                                                 
            if( _map.find(value) != _map.end() ) return _map.at(value);
            // if we are beyond the limits, return the first/last element                                                                                                                                                               
            if( value < _map.begin()->first )   return _map.begin()->second;
            if( value > _map.rbegin()->first )  return _map.rbegin()->second;

            auto lower = _map.lower_bound(value) == _map.begin() ? _map.begin() : --(_map.lower_bound(value)) ;
            auto upper = _map.upper_bound(value);

            auto t = (value - lower->first) / (upper->first - lower->first);
            auto c1 = lower->second;
            auto c2 = upper->second;
            return lerp(c1, c2, t);
        }

        void initialize(int steps)
        {
            if (_map.size() == 0) return;

            _min = _map.begin()->first;
            _max = _map.rbegin()->first;

            _cache.resize(steps + 1);
            for (int i = 0; i <= steps; i++)
            {
                auto t = (float)i/steps;
                auto x = _min + t*(_max - _min);
                _cache[i] = calc(x);
            }

            // Save size and data to avoid STL checks penalties in DEBUG
            _size = _cache.size();
            _data = _cache.data();
        }

        std::map<float, float3> _map;
        std::vector<float3> _cache;
        float _min, _max;
        int _size; float3* _data;
    };

    static color_map classic {{
            { 255, 0, 0 },
            { 0, 0, 255 },
        }};

    static color_map jet {{
            { 50, 0, 0 },
            { 255, 0, 0 },
            { 255, 255, 0 },
            { 0, 255, 255 },
            { 0, 0, 255 },
        }};

    static color_map hsv {{
            { 255, 0, 0 },
            { 255, 255, 0 },
            { 0, 255, 0 },
            { 0, 255, 255 },
            { 0, 0, 255 },
            { 255, 0, 255 },
            { 255, 0, 0 },
        }};


    static std::vector<color_map*> color_maps { &classic, &jet, &hsv };
    static std::vector<const char*> color_maps_names { "Classic", "Jet", "HSV" };

    inline void make_depth_histogram(const color_map& map, uint8_t rgb_image[], const uint16_t depth_image[], int width, int height, bool equalize, float min, float max)
    {
        const auto max_depth = 0x10000;
        if (equalize)
        {
            static uint32_t histogram[max_depth];
            memset(histogram, 0, sizeof(histogram));

            for (auto i = 0; i < width*height; ++i) ++histogram[depth_image[i]];
            for (auto i = 2; i < max_depth; ++i) histogram[i] += histogram[i - 1]; // Build a cumulative histogram for the indices in [1,0xFFFF]
            for (auto i = 0; i < width*height; ++i)
            {
                auto d = depth_image[i];

                if (d)
                {
                    auto f = histogram[d] / (float)histogram[0xFFFF]; // 0-255 based on histogram location

                    auto c = map.get(f);
                    rgb_image[i * 3 + 0] = c.x;
                    rgb_image[i * 3 + 1] = c.y;
                    rgb_image[i * 3 + 2] = c.z;
                }
                else
                {
                    rgb_image[i * 3 + 0] = 0;
                    rgb_image[i * 3 + 1] = 0;
                    rgb_image[i * 3 + 2] = 0;
                }
            }
        }
        else
        {
            for (auto i = 0; i < width*height; ++i)
            {
                auto d = depth_image[i];

                if (d)
                {
                    auto f = (d - min) / (max - min);

                    auto c = map.get(f);
                    rgb_image[i * 3 + 0] = c.x;
                    rgb_image[i * 3 + 1] = c.y;
                    rgb_image[i * 3 + 2] = c.z;
                }
                else
                {
                    rgb_image[i * 3 + 0] = 0;
                    rgb_image[i * 3 + 1] = 0;
                    rgb_image[i * 3 + 2] = 0;
                }
            }
        }
    }


    class texture_buffer
    {
        GLuint texture;
        std::vector<uint8_t> rgb;
        rs2::frame last;

        void upload(const uint8_t * data, int width, int height, rs2_format format, int stride = 0, rs2_stream stream = RS2_STREAM_ANY)
        {
            // If the frame timestamp has changed since the last time show(...) was called, re-upload the texture
            if (!texture)
                glGenTextures(1, &texture);

            glBindTexture(GL_TEXTURE_2D, texture);
            stride = stride == 0 ? width : stride;
            //glPixelStorei(GL_UNPACK_ROW_LENGTH, stride);

            switch (format)
            {
            case RS2_FORMAT_ANY:
                throw std::runtime_error("not a valid format");
            case RS2_FORMAT_Z16:
            case RS2_FORMAT_DISPARITY16:
                rgb.resize(width * height * 4);
                make_depth_histogram(*cm, rgb.data(), reinterpret_cast<const uint16_t *>(data), width, height, equalize, min_depth, max_depth);
                glTexImage2D(GL_TEXTURE_2D, 0, GL_RGB, width, height, 0, GL_RGB, GL_UNSIGNED_BYTE, rgb.data());
                break;
            case RS2_FORMAT_XYZ32F:
                glTexImage2D(GL_TEXTURE_2D, 0, GL_RGB, width, height, 0, GL_RGB, GL_FLOAT, data);
                break;
            case RS2_FORMAT_YUYV: // Display YUYV by showing the luminance channel and packing chrominance into ignored alpha channel
                glTexImage2D(GL_TEXTURE_2D, 0, GL_RGB, width, height, 0, GL_LUMINANCE_ALPHA, GL_UNSIGNED_BYTE, data);
                break;
            case RS2_FORMAT_RGB8: case RS2_FORMAT_BGR8: // Display both RGB and BGR by interpreting them RGB, to show the flipped byte ordering. Obviously, GL_BGR could be used on OpenGL 1.2+
                glTexImage2D(GL_TEXTURE_2D, 0, GL_RGB, width, height, 0, GL_RGB, GL_UNSIGNED_BYTE, data);
                break;
            case RS2_FORMAT_RGBA8: case RS2_FORMAT_BGRA8: // Display both RGBA and BGRA by interpreting them RGBA, to show the flipped byte ordering. Obviously, GL_BGRA could be used on OpenGL 1.2+
                glTexImage2D(GL_TEXTURE_2D, 0, GL_RGBA, width, height, 0, GL_RGBA, GL_UNSIGNED_BYTE, data);
                break;
            case RS2_FORMAT_Y8:
                glTexImage2D(GL_TEXTURE_2D, 0, GL_RGB, width, height, 0, GL_LUMINANCE, GL_UNSIGNED_BYTE, data);
                break;
            case RS2_FORMAT_MOTION_XYZ32F:
            {
                auto axes = *(reinterpret_cast<const float3*>(data));
                draw_motion_data(axes.x, axes.y, axes.z);
            }
            break;
            case RS2_FORMAT_Y16:
                glTexImage2D(GL_TEXTURE_2D, 0, GL_RGB, width, height, 0, GL_LUMINANCE, GL_UNSIGNED_SHORT, data);
                break;
            case RS2_FORMAT_RAW8:
            case RS2_FORMAT_MOTION_RAW:
            case RS2_FORMAT_GPIO_RAW:
                glTexImage2D(GL_TEXTURE_2D, 0, GL_LUMINANCE, width, height, 0, GL_LUMINANCE, GL_UNSIGNED_BYTE, data);
                break;
            case RS2_FORMAT_RAW10:
            {
                // Visualize Raw10 by performing a naive downsample. Each 2x2 block contains one red pixel, two green pixels, and one blue pixel, so combine them into a single RGB triple.
                rgb.clear(); rgb.resize(width / 2 * height / 2 * 3);
                auto out = rgb.data(); auto in0 = reinterpret_cast<const uint8_t *>(data), in1 = in0 + width * 5 / 4;
                for (auto y = 0; y<height; y += 2)
                {
                    for (auto x = 0; x<width; x += 4)
                    {
                        *out++ = in0[0]; *out++ = (in0[1] + in1[0]) / 2; *out++ = in1[1]; // RGRG -> RGB RGB
                        *out++ = in0[2]; *out++ = (in0[3] + in1[2]) / 2; *out++ = in1[3]; // GBGB
                        in0 += 5; in1 += 5;
                    }
                    in0 = in1; in1 += width * 5 / 4;
                }
                glPixelStorei(GL_UNPACK_ROW_LENGTH, width / 2);        // Update row stride to reflect post-downsampling dimensions of the target texture
                glTexImage2D(GL_TEXTURE_2D, 0, GL_RGB, width / 2, height / 2, 0, GL_RGB, GL_UNSIGNED_BYTE, rgb.data());
            }
            break;
            default:
                throw std::runtime_error("The requested format is not suported for rendering");
            }
            glTexParameteri(GL_TEXTURE_2D, GL_TEXTURE_MAG_FILTER, GL_LINEAR);
            glTexParameteri(GL_TEXTURE_2D, GL_TEXTURE_MIN_FILTER, GL_LINEAR);
            glTexParameteri(GL_TEXTURE_2D, GL_TEXTURE_WRAP_S, GL_CLAMP);
            glTexParameteri(GL_TEXTURE_2D, GL_TEXTURE_WRAP_T, GL_CLAMP);
            glPixelStorei(GL_UNPACK_ROW_LENGTH, 0);
            glBindTexture(GL_TEXTURE_2D, 0);
        }

    public:
        color_map* cm = &classic;
        bool equalize = true;
        float min_depth = 0.f;
        float max_depth = 16.f;

        texture_buffer() : texture() {}

        GLuint get_gl_handle() const { return texture; }

        void draw_axis()
        {

            // Traingles For X axis
            glBegin(GL_TRIANGLES);
            glColor3f(1.0f, 0.0f, 0.0f);
            glVertex3f(1.1f, 0.0f, 0.0f);
            glVertex3f(1.0f, 0.05f, 0.0f);
            glVertex3f(1.0f, -0.05f, 0.0f);
            glEnd();

            // Traingles For Y axis
            glBegin(GL_TRIANGLES);
            glColor3f(0.0f, 1.0f, 0.0f);
            glVertex3f(0.0f, -1.1f, 0.0f);
            glVertex3f(0.0f, -1.0f, 0.05f);
            glVertex3f(0.0f, -1.0f, -0.05f);
            glEnd();
            glBegin(GL_TRIANGLES);
            glColor3f(0.0f, 1.0f, 0.0f);
            glVertex3f(0.0f, -1.1f, 0.0f);
            glVertex3f(0.05f, -1.0f, 0.0f);
            glVertex3f(-0.05f, -1.0f, 0.0f);
            glEnd();

            // Traingles For Z axis
            glBegin(GL_TRIANGLES);
            glColor3f(0.0f, 0.0f, 1.0f);
            glVertex3f(0.0f, 0.0f, 1.1f);
            glVertex3f(0.0f, 0.05f, 1.0f);
            glVertex3f(0.0f, -0.05f, 1.0f);
            glEnd();

            auto axisWidth = 4.f;
            glLineWidth(axisWidth);

            // Drawing Axis
            glBegin(GL_LINES);
            // X axis - Red
            glColor3f(1.0f, 0.0f, 0.0f);
            glVertex3f(0.0f, 0.0f, 0.0f);
            glVertex3f(1.0f, 0.0f, 0.0f);

            // Y axis - Green
            glColor3f(0.0f, 1.0f, 0.0f);
            glVertex3f(0.0f, 0.0f, 0.0f);
            glVertex3f(0.0f, -1.0f, 0.0f);

            // Z axis - White
            glColor3f(0.0f, 0.0f, 1.0f);
            glVertex3f(0.0f, 0.0f, 0.0f);
            glVertex3f(0.0f, 0.0f, 1.0f);
            glEnd();
        }

        void draw_cyrcle(float xx, float xy, float xz, float yx, float yy, float yz, float radius = 1.1)
        {
            const auto N = 50;
            glColor3f(0.5f, 0.5f, 0.5f);
            glLineWidth(2);
            glBegin(GL_LINE_STRIP);

            for (int i = 0; i <= N; i++)
            {
                const double theta = (2 * M_PI / N) * i;
                const auto cost = static_cast<float>(cos(theta));
                const auto sint = static_cast<float>(sin(theta));
                glVertex3f(
                    radius * (xx * cost + yx * sint),
                    radius * (xy * cost + yy * sint),
                    radius * (xz * cost + yz * sint)
                    );
            }

            glEnd();
        }

        void multiply_vector_by_matrix(GLfloat vec[], GLfloat mat[], GLfloat* result)
        {
            const auto N = 4;
            for (int i = 0; i < N; i++)
            {
                result[i] = 0;
                for (int j = 0; j < N; j++)
                {
                    result[i] += vec[j] * mat[N*j + i];
                }
            }
            return;
        }

        float2 xyz_to_xy(float x, float y, float z, GLfloat model[], GLfloat proj[], float vec_norm)
        {
            GLfloat vec[4] = { x, y, z, 0 };
            float tmp_result[4];
            float result[4];

            const auto canvas_size = 230;

            multiply_vector_by_matrix(vec, model, tmp_result);
            multiply_vector_by_matrix(tmp_result, proj, result);

            return{ canvas_size * vec_norm *result[0], canvas_size * vec_norm *result[1] };
        }

        void print_text_in_3d(float x, float y, float z, const char* text, bool center_text, GLfloat model[], GLfloat proj[], float vec_norm)
        {
            auto xy = xyz_to_xy(x, y, z, model, proj, vec_norm);
            auto w = (center_text) ? stb_easy_font_width((char*)text) : 0;
            glColor3f(1.0f, 1.0f, 1.0f);
            draw_text((int)(xy.x - w / 2), (int)xy.y, text);
        }

        void draw_motion_data(float x, float y, float z)
        {
            glMatrixMode(GL_PROJECTION);
            glPushMatrix();
            glMatrixMode(GL_MODELVIEW);
            glPushMatrix();

            glViewport(0, 0, 1024, 1024);
            glClearColor(0, 0, 0, 1);
            glClear(GL_COLOR_BUFFER_BIT);

            glMatrixMode(GL_PROJECTION);
            glLoadIdentity();

            glOrtho(-2.8, 2.8, -2.4, 2.4, -7, 7);

            glRotatef(-25, 1.0f, 0.0f, 0.0f);

            glTranslatef(0, 0.33f, -1.f);

            float norm = std::sqrt(x*x + y*y + z*z);

            glRotatef(-45, 0.0f, 1.0f, 0.0f);

            draw_axis();
            draw_cyrcle(1, 0, 0, 0, 1, 0);
            draw_cyrcle(0, 1, 0, 0, 0, 1);
            draw_cyrcle(1, 0, 0, 0, 0, 1);

            const auto canvas_size = 230;
            const auto vec_threshold = 0.01f;
            if (norm < vec_threshold)
            {
                const auto radius = 0.05;
                static const int circle_points = 100;
                static const float angle = 2.0f * 3.1416f / circle_points;

                glColor3f(1.0f, 1.0f, 1.0f);
                glBegin(GL_POLYGON);
                double angle1 = 0.0;
                glVertex2d(radius * cos(0.0), radius * sin(0.0));
                int i;
                for (i = 0; i < circle_points; i++)
                {
                    glVertex2d(radius * cos(angle1), radius *sin(angle1));
                    angle1 += angle;
                }
                glEnd();
            }
            else
            {
                auto vectorWidth = 5.f;
                glLineWidth(vectorWidth);
                glBegin(GL_LINES);
                glColor3f(1.0f, 1.0f, 1.0f);
                glVertex3f(0.0f, 0.0f, 0.0f);
                glVertex3f(-x / norm, -y / norm, -z / norm);
                glEnd();

                // Save model and projection matrix for later
                GLfloat model[16];
                glGetFloatv(GL_MODELVIEW_MATRIX, model);
                GLfloat proj[16];
                glGetFloatv(GL_PROJECTION_MATRIX, proj);

                glLoadIdentity();
                glOrtho(-canvas_size, canvas_size, -canvas_size, canvas_size, -1, +1);

                std::ostringstream s1;
                const auto precision = 3;

                s1 << "(" << std::fixed << std::setprecision(precision) << x << "," << std::fixed << std::setprecision(precision) << y << "," << std::fixed << std::setprecision(precision) << z << ")";
                print_text_in_3d(-x, -y, -z, s1.str().c_str(), false, model, proj, 1 / norm);

                std::ostringstream s2;
                s2 << std::setprecision(precision) << norm;
                print_text_in_3d(-x / 2, -y / 2, -z / 2, s2.str().c_str(), true, model, proj, 1 / norm);
            }

            glCopyTexImage2D(GL_TEXTURE_2D, 0, GL_RGBA, 0, 0, 1024, 1024, 0);

            glMatrixMode(GL_MODELVIEW);
            glPopMatrix();
            glMatrixMode(GL_PROJECTION);
            glPopMatrix();
        }

        double t = 0;

        bool try_pick(int x, int y, float* result)
        {
            auto format = last.get_format();
            switch (format)
            {
            case RS2_FORMAT_Z16:
            case RS2_FORMAT_Y16:
            case RS2_FORMAT_DISPARITY16:
            {
                auto ptr = (const uint16_t*)last.get_data();
                *result = ptr[y * (last.get_stride_in_bytes() / sizeof(uint16_t)) + x];
                return true;
            }
            case RS2_FORMAT_RAW8:
            case RS2_FORMAT_Y8:
            {
                auto ptr = (const uint8_t*)last.get_data();
                *result = ptr[y * last.get_stride_in_bytes() + x];
                return true;
            }
            default:
                return false;
            }
        }

        void upload(const rs2::frame& frame)
        {
            upload(static_cast<const uint8_t*>(frame.get_data()), frame.get_width(), frame.get_height(), frame.get_format(),
                (frame.get_stride_in_bytes() * 8) / frame.get_bits_per_pixel(), frame.get_stream_type());
            frame.try_clone_ref(&last);
        }

        void draw_texture(const rect& s, const rect& t) const
        {
            glBegin(GL_QUAD_STRIP);
            {
                glTexCoord2f(s.x, s.y + s.h); glVertex2f(t.x, t.y + t.h);
                glTexCoord2f(s.x, s.y); glVertex2f(t.x, t.y);
                glTexCoord2f(s.x + s.w, s.y + s.h); glVertex2f(t.x + t.w, t.y + t.h);
                glTexCoord2f(s.x + s.w, s.y); glVertex2f(t.x + t.w, t.y);
            }
            glEnd();
        }

        void show(const rect& r, float alpha, const rect& normalized_zoom = rect{0, 0, 1, 1}) const
        {
            glEnable(GL_BLEND);

            glBlendFunc(GL_ONE_MINUS_SRC_ALPHA, GL_SRC_ALPHA);
            glBegin(GL_QUADS);
            glColor4f(1.0f, 1.0f, 1.0f, 1 - alpha);
            glEnd();

            glBindTexture(GL_TEXTURE_2D, texture);
            glEnable(GL_TEXTURE_2D);
            draw_texture(normalized_zoom, r);

            glDisable(GL_TEXTURE_2D);
            glBindTexture(GL_TEXTURE_2D, 0);

            glDisable(GL_BLEND);

            if (last)
            {
                if (last.get_stream_type() == RS2_STREAM_DEPTH)
                {
                    const int segments = 16;
                    for (int i = 1; i <= segments; i++)
                    {
                        auto t1 = (float)i/segments;
                        auto k1 = cm->min_key() + t1*(cm->max_key() - cm->min_key());
                        auto t2 = (float)(i - 1)/segments;
                        auto k2 = cm->min_key() + t2*(cm->max_key() - cm->min_key());
                        auto c1 = cm->get(k1);
                        auto c2 = cm->get(k2);

                        glBegin(GL_QUADS);
                            glColor3f(c1.x / 255, c1.y / 255, c1.z / 255); glVertex2f(r.x + r.w - 150 + t1 * 140, r.y + r.h - 22);
                            glColor3f(c2.x / 255, c2.y / 255, c2.z / 255); glVertex2f(r.x + r.w - 150 + t2 * 140, r.y + r.h - 22);
                            glColor3f(c2.x / 255, c2.y / 255, c2.z / 255); glVertex2f(r.x + r.w - 150 + t2 * 140, r.y + r.h - 4);
                            glColor3f(c1.x / 255, c1.y / 255, c1.z / 255); glVertex2f(r.x + r.w - 150 + t1 * 140, r.y + r.h - 4);
                        glEnd();
                    }
                }
            }
            
        }

        void show_preview(const rect& r, const rect& normalized_zoom = rect{0, 0, 1, 1}) const
        {
            glBindTexture(GL_TEXTURE_2D, texture);
            glEnable(GL_TEXTURE_2D);

            // Show stream thumbnail
            static const rect unit_square_coordinates{0, 0, 1, 1};
            static const float2 thumbnail_size = {150, 150};
            static const float thumbnail_scale_factor = 0.97;
            rect thumbnail{r.x + r.w, r.y + r.h, thumbnail_size.x, thumbnail_size.y };
            thumbnail = thumbnail.adjust_ratio({r.w, r.h}).enclose_in(r.scale(thumbnail_scale_factor));
            rect zoomed_rect = normalized_zoom.unnormalize(r);

            if (r != zoomed_rect)
                draw_texture(unit_square_coordinates, thumbnail);

            glDisable(GL_TEXTURE_2D);
            glBindTexture(GL_TEXTURE_2D, 0);

            if (r != zoomed_rect)
            {
                // Draw ROI
                auto normalized_thumbnail_roi = normalized_zoom.unnormalize(thumbnail);
                glLineWidth(1);
                glBegin(GL_LINE_STRIP);
                glColor4f(1,1,1,1);
                glVertex2f(normalized_thumbnail_roi.x, normalized_thumbnail_roi.y);
                glVertex2f(normalized_thumbnail_roi.x, normalized_thumbnail_roi.y + normalized_thumbnail_roi.h);
                glVertex2f(normalized_thumbnail_roi.x + normalized_thumbnail_roi.w, normalized_thumbnail_roi.y + normalized_thumbnail_roi.h);
                glVertex2f(normalized_thumbnail_roi.x + normalized_thumbnail_roi.w, normalized_thumbnail_roi.y);
                glVertex2f(normalized_thumbnail_roi.x, normalized_thumbnail_roi.y);
                glEnd();
            }
        }
    };

    inline bool is_integer(float f)
    {
        return (fabs(fmod(f, 1)) < std::numeric_limits<float>::min());
    }

    struct to_string
    {
        std::ostringstream ss;
        template<class T> to_string & operator << (const T & val) { ss << val; return *this; }
        operator std::string() const { return ss.str(); }
    };

    inline std::string error_to_string(const error& e)
    {
        return to_string() << rs2_exception_type_to_string(e.get_type())
            << " in " << e.get_failed_function() << "("
            << e.get_failed_args() << "):\n" << e.what();
    }

    inline std::string api_version_to_string(int version)
    {
        if (version / 10000 == 0) return to_string() << version;
        return to_string() << (version / 10000) << "." << (version % 10000) / 100 << "." << (version % 100);
    }
}<|MERGE_RESOLUTION|>--- conflicted
+++ resolved
@@ -19,8 +19,6 @@
 
 namespace rs2
 {
-<<<<<<< HEAD
-=======
     class fps_calc
     {
     public:
@@ -39,7 +37,6 @@
             _num_of_frames = other._num_of_frames;
             _last_timestamp = other._last_timestamp;
         }
-
         void add_timestamp(double timestamp, unsigned long long frame_counter)
         {
             std::lock_guard<std::mutex> lock(_mtx);
@@ -77,33 +74,6 @@
         mutable std::mutex _mtx;
     };
 
-    inline void make_depth_histogram(uint8_t rgb_image[], const uint16_t depth_image[], int width, int height)
-    {
-        static uint32_t histogram[0x10000];
-        memset(histogram, 0, sizeof(histogram));
-
-        for (auto i = 0; i < width*height; ++i) ++histogram[depth_image[i]];
-        for (auto i = 2; i < 0x10000; ++i) histogram[i] += histogram[i - 1]; // Build a cumulative histogram for the indices in [1,0xFFFF]
-        for (auto i = 0; i < width*height; ++i)
-        {
-            if (auto d = depth_image[i])
-            {
-                int f = histogram[d] * 255 / histogram[0xFFFF]; // 0-255 based on histogram location
-                rgb_image[i * 3 + 0] = 255 - f;
-                rgb_image[i * 3 + 1] = 0;
-                rgb_image[i * 3 + 2] = f;
-            }
-            else
-            {
-                rgb_image[i * 3 + 0] = 20;
-                rgb_image[i * 3 + 1] = 5;
-                rgb_image[i * 3 + 2] = 0;
-            }
-        }
-    }
-
-
->>>>>>> 1117c876
     inline float clamp(float x, float min, float max)
     {
         return std::max(std::min(max, x), min);
@@ -125,12 +95,12 @@
         float x, y, z;
     };
 
-    float3 operator*(const float3& a, float t)
+    inline float3 operator*(const float3& a, float t)
     {
         return { a.x * t, a.y * t, a.z * t };
     }
 
-    float3 operator+(const float3& a, const float3& b)
+    inline float3 operator+(const float3& a, const float3& b)
     {
         return { a.x + b.x, a.y + b.y, a.z + b.z };
     }
@@ -275,6 +245,11 @@
         rect scale(float factor) const
         {
             return { x, y, w * factor, h * factor };
+        }
+
+        rect shrink_by(float2 pixels) const
+        {
+            return { x + pixels.x, y + pixels.y, w - pixels.x * 2, h - pixels.y * 2 };
         }
 
         rect center_at(const float2& new_center) const
@@ -876,6 +851,41 @@
             glBindTexture(GL_TEXTURE_2D, 0);
 
             glDisable(GL_BLEND);
+        }
+
+        void show_preview(const rect& r, const rect& normalized_zoom = rect{0, 0, 1, 1}) const
+        {
+            glBindTexture(GL_TEXTURE_2D, texture);
+            glEnable(GL_TEXTURE_2D);
+
+            // Show stream thumbnail
+            static const rect unit_square_coordinates{0, 0, 1, 1};
+            static const float2 thumbnail_size = {141, 141};
+            static const float2 thumbnail_margin = { 10, 27 };
+            rect thumbnail{r.x + r.w, r.y + r.h, thumbnail_size.x, thumbnail_size.y };
+            thumbnail = thumbnail.adjust_ratio({r.w, r.h}).enclose_in(r.shrink_by(thumbnail_margin));
+            rect zoomed_rect = normalized_zoom.unnormalize(r);
+
+            if (r != zoomed_rect)
+                draw_texture(unit_square_coordinates, thumbnail);
+
+            glDisable(GL_TEXTURE_2D);
+            glBindTexture(GL_TEXTURE_2D, 0);
+
+            if (r != zoomed_rect)
+            {
+                // Draw ROI
+                auto normalized_thumbnail_roi = normalized_zoom.unnormalize(thumbnail);
+                glLineWidth(1);
+                glBegin(GL_LINE_STRIP);
+                glColor4f(1,1,1,1);
+                glVertex2f(normalized_thumbnail_roi.x, normalized_thumbnail_roi.y);
+                glVertex2f(normalized_thumbnail_roi.x, normalized_thumbnail_roi.y + normalized_thumbnail_roi.h);
+                glVertex2f(normalized_thumbnail_roi.x + normalized_thumbnail_roi.w, normalized_thumbnail_roi.y + normalized_thumbnail_roi.h);
+                glVertex2f(normalized_thumbnail_roi.x + normalized_thumbnail_roi.w, normalized_thumbnail_roi.y);
+                glVertex2f(normalized_thumbnail_roi.x, normalized_thumbnail_roi.y);
+                glEnd();
+            }
 
             if (last)
             {
@@ -902,41 +912,6 @@
             }
             
         }
-
-        void show_preview(const rect& r, const rect& normalized_zoom = rect{0, 0, 1, 1}) const
-        {
-            glBindTexture(GL_TEXTURE_2D, texture);
-            glEnable(GL_TEXTURE_2D);
-
-            // Show stream thumbnail
-            static const rect unit_square_coordinates{0, 0, 1, 1};
-            static const float2 thumbnail_size = {150, 150};
-            static const float thumbnail_scale_factor = 0.97;
-            rect thumbnail{r.x + r.w, r.y + r.h, thumbnail_size.x, thumbnail_size.y };
-            thumbnail = thumbnail.adjust_ratio({r.w, r.h}).enclose_in(r.scale(thumbnail_scale_factor));
-            rect zoomed_rect = normalized_zoom.unnormalize(r);
-
-            if (r != zoomed_rect)
-                draw_texture(unit_square_coordinates, thumbnail);
-
-            glDisable(GL_TEXTURE_2D);
-            glBindTexture(GL_TEXTURE_2D, 0);
-
-            if (r != zoomed_rect)
-            {
-                // Draw ROI
-                auto normalized_thumbnail_roi = normalized_zoom.unnormalize(thumbnail);
-                glLineWidth(1);
-                glBegin(GL_LINE_STRIP);
-                glColor4f(1,1,1,1);
-                glVertex2f(normalized_thumbnail_roi.x, normalized_thumbnail_roi.y);
-                glVertex2f(normalized_thumbnail_roi.x, normalized_thumbnail_roi.y + normalized_thumbnail_roi.h);
-                glVertex2f(normalized_thumbnail_roi.x + normalized_thumbnail_roi.w, normalized_thumbnail_roi.y + normalized_thumbnail_roi.h);
-                glVertex2f(normalized_thumbnail_roi.x + normalized_thumbnail_roi.w, normalized_thumbnail_roi.y);
-                glVertex2f(normalized_thumbnail_roi.x, normalized_thumbnail_roi.y);
-                glEnd();
-            }
-        }
     };
 
     inline bool is_integer(float f)
